# apt_get
```python
apt_get(self, **kwargs)
```
The `apt_get` building block specifies the set of operating system
packages to install.  This building block should only be used on
images that use the Debian package manager (e.g., Ubuntu).

In most cases, the [`packages` building block](#packages) should be
used instead of `apt_get`.

__Parameters__


- __download__: Boolean flag to specify whether to download the deb
packages instead of installing them.  The default is False.

- __download_directory__: The deb package download location. This
parameter is ignored if `download` is False. The default value is
`/var/tmp/apt_get_download`.

- __extract__: Location where the downloaded packages should be
extracted. Note, this extracts and does not install the packages,
i.e., the package manager is bypassed. After the downloaded
packages are extracted they are deleted. This parameter is ignored
if `download` is False. If empty, then the downloaded packages are
not extracted. The default value is an empty string.

- __keys__: A list of GPG keys to add.  The default is an empty list.

- __ospackages__: A list of packages to install.  The default is an
empty list.

- __ppas__: A list of personal package archives to add.  The default is
an empty list.

- __repositories__: A list of apt repositories to add.  The default is
an empty list.

__Examples__


```python
apt_get(ospackages=['make', 'wget'])
```


# boost
```python
boost(self, **kwargs)
```
The `boost` building block downloads and installs the
[Boost](https://www.boost.org) component.

__Parameters__


- __bootstrap_opts__: List of options to pass to `bootstrap.sh`.  The
default is an empty list.

- __environment__: Boolean flag to specify whether the environment
(`LD_LIBRARY_PATH`) should be modified to include Boost. The
default is True.

- __ldconfig__: Boolean flag to specify whether the Boost library
directory should be added dynamic linker cache.  If False, then
`LD_LIBRARY_PATH` is modified to include the Boost library
directory. The default value is False.

- __ospackages__: List of OS packages to install prior to building.  For
Ubuntu, the default values are `bzip2`, `libbz2-dev`, `tar`,
`wget`, and `zlib1g-dev`.  For RHEL-based Linux distributions the
default values are `bzip2`, `bzip2-devel`, `tar`, `wget`, `which`,
and `zlib-devel`.

- __prefix__: The top level installation location.  The default value
is `/usr/local/boost`.

- __python__: Boolean flag to specify whether Boost should be built with
Python support.  If enabled, the Python C headers need to be
installed (typically this can be done by adding `python-dev` or
`python-devel` to the list of OS packages).  The default is False.

- __sourceforge__: Boolean flag to specify whether Boost should be
downloaded from SourceForge rather than the current Boost
repository.  For versions of Boost older than 1.63.0, the
SourceForge repository should be used.  The default is False.

- __version__: The version of Boost source to download.  The default
value is `1.70.0`.

__Examples__


```python
boost(prefix='/opt/boost/1.67.0', version='1.67.0')
```

```python
boost(sourceforge=True, version='1.57.0')
```


## runtime
```python
boost.runtime(self, _from=u'0')
```
Generate the set of instructions to install the runtime specific
components from a build in a previous stage.

__Examples__


```python
b = boost(...)
Stage0 += b
Stage1 += b.runtime()
```

# catalyst
```python
catalyst(self, **kwargs)
```
The `catalyst` building block configures, builds, and installs the
[ParaView Catalyst](https://www.paraview.org/in-situ/) component.

The [CMake](#cmake) building block should be installed prior to
this building block.

A MPI building block should be installed prior to this building
block.

If GPU rendering will be used then a
[cudagl](https://hub.docker.com/r/nvidia/cudagl) base image is
recommended.

__Parameters__


- __cmake_opts__: List of options to pass to `cmake`.  The default is an
empty list.

- __edition__: The Catalyst edition to use. Valid choices are `Base`,
`Base-Essentials`, `Base-Essentials-Extras`,
`Base-Essentials-Extras-Rendering-Base`, `Base-Enable-Python`,
`Base-Enable-Python-Essentials`,
`Base-Enable-Python-Essentials-Extras`, and
`Base-Enable-Python-Essentials-Extras-Rendering-Base`.  If a
Python edition is selected, then the [Python](#python) building
block should be installed with development libraries prior to this
building block. The default value is
`Base-Enable-Python-Essentials-Extras-Rendering-Base`.

- __environment__: Boolean flag to specify whether the environment
(`LD_LIBRARY_PATH` and `PATH`) should be modified to include
ParaView Catalyst. The default is True.

- __ldconfig__: Boolean flag to specify whether the Catalyst library
directory should be added dynamic linker cache.  If False, then
`LD_LIBRARY_PATH` is modified to include the Catalyst library
directory. The default value is False.

- __ospackages__: List of OS packages to install prior to configuring
and building.  For Ubuntu, the default values are `git`, `gzip`,
`make`, `tar`, and `wget`.  If a rendering edition is selected
then `libxau-dev`, `libxext-dev`, `libxt-dev`, `libice-dev`,
`libsm-dev`, `libx11-dev`, `libgl1-mesa-dev` are also included.
For RHEL-based Linux distributions, the default values are `git`,
`gzip`, `make`, `tar`, `wget`, and `which`.  If a rendering
edition is selected then `libX11-devel`, `libXau-devel`,
`libXext-devel`, `libXt-devel`, `libICE-devel`, `libSM-devel`,
`libglvnd-devel`, `mesa-libGL-devel` are also included.

- __prefix__: The top level install location.  The default value is
`/usr/local/catalyst`.

- __toolchain__: The toolchain object.  This should be used if
non-default compilers or other toolchain options are needed.  The
default is empty.

- __version__: The version of Catalyst source to download.  The default
value is `5.6.1`.

__Examples__


```python
catalyst(prefix='/opt/catalyst/5.6.0', version='5.6.0')
```


## runtime
```python
catalyst.runtime(self, _from=u'0')
```
Generate the set of instructions to install the runtime specific
components from a build in a previous stage.

__Examples__

```python
c = catalyst(...)
Stage0 += c
Stage1 += c.runtime()
```

# cgns
```python
cgns(self, **kwargs)
```
The `cgns` building block downloads and installs the
[CGNS](https://cgns.github.io/index.html) component.

The [HDF5](#hdf5) building block should be installed prior to this
building block.

__Parameters__


- __check__: Boolean flag to specify whether the test cases should be
run.  The default is False.

- __configure_opts__: List of options to pass to `configure`.  The
default value is `--with-hdf5=/usr/local/hdf5` and `--with-zlib`.

- __prefix__: The top level install location.  The default value is
`/usr/local/cgns`.

- __ospackages__: List of OS packages to install prior to configuring
and building.  For Ubuntu, the default values are `file`, `make`,
`wget`, and `zlib1g-dev`.  For RHEL-based Linux distributions the
default values are `bzip2`, `file`, `make`, `wget` and
`zlib-devel`.

- __toolchain__: The toolchain object.  This should be used if
non-default compilers or other toolchain options are needed.  The
default is empty.

- __version__: The version of CGNS source to download.  The default
value is `3.4.0`.

__Examples__


```python
cgns(prefix='/opt/cgns/3.3.1', version='3.3.1')
```

## runtime
```python
cgns.runtime(self, _from=u'0')
```
Generate the set of instructions to install the runtime specific
components from a build in a previous stage.

__Example__


```python
c = cgns(...)
Stage0 += c
Stage1 += c.runtime()
```

# charm
```python
charm(self, **kwargs)
```
The `charm` building block downloads and install the
[Charm++](http://charm.cs.illinois.edu/research/charm) component.

__Parameters__


- __check__: Boolean flag to specify whether the test cases should be
run.  The default is False.

- __environment__: Boolean flag to specify whether the environment
(`LD_LIBRARY_PATH`, `PATH`, and other variables) should be
modified to include Charm++. The default is True.

- __ldconfig__: Boolean flag to specify whether the Charm++ library
directory should be added dynamic linker cache.  If False, then
`LD_LIBRARY_PATH` is modified to include the Charm++ library
directory. The default value is False.

- __options__: List of additional options to use when building Charm++.
The default values are `--build-shared`, and `--with-production`.

- __ospackages__: List of OS packages to install prior to configuring
and building.  The default values are `autoconf`, `automake`,
`git`, `libtool`, `make`, and `wget`.

- __prefix__: The top level install prefix.  The default value is
`/usr/local`.

- __target__: The target Charm++ framework to build.  The default value
is `charm++`.

- __target_architecture__: The target machine architecture to build.
For x86_64 processors, the default value is
`multicore-linux-x86_64`.  For aarch64 processors, the default
value is `multicore-arm8`.  For ppc64le processors, the default is
`multicore-linux-ppc64le`.

- __version__: The version of Charm++ to download.  The default value is
`6.9.0`.

__Examples__


```python
charm(prefix='/opt', version='6.8.2')
```

```python
charm(target_architecture='mpi-linux-x86_64')
```


## runtime
```python
charm.runtime(self, _from=u'0')
```
Generate the set of instructions to install the runtime specific
components from a build in a previous stage.

__Example__


```python
c = charm(...)
Stage0 += c
Stage1 += c.runtime()
```

# cmake
```python
cmake(self, **kwargs)
```
The `cmake` building block downloads and installs the
[CMake](https://cmake.org) component.

__Parameters__


- __bootstrap_opts__: List of options to pass to `bootstrap` when
building from source.  The default is an empty list.

- __eula__: By setting this value to `True`, you agree to the [CMake End-User License Agreement](https://gitlab.kitware.com/cmake/cmake/raw/master/Copyright.txt).
The default value is `False`.

- __ospackages__: List of OS packages to install prior to installing.
The default value is `wget`.

- __prefix__: The top level install location.  The default value is
`/usr/local`.

- __source__: Boolean flag to specify whether to build CMake from
source.  For x86_64 processors, the default is False, i.e., use
the available pre-compiled package.  For all other processors, the
default is True.

- __version__: The version of CMake to download.  The default value is
`3.14.5`.

__Examples__


```python
cmake(eula=True)
```

```python
cmake(eula=True, version='3.10.3')
```


# fftw
```python
fftw(self, **kwargs)
```
The `fftw` building block downloads, configures, builds, and
installs the [FFTW](http://www.fftw.org) component.  Depending on
the parameters, the source will be downloaded from the web
(default) or copied from a source directory in the local build
context.

__Parameters__


- __check__: Boolean flag to specify whether the `make check` step
should be performed.  The default is False.

- __configure_opts__: List of options to pass to `configure`.  For
x86_64 processors, the default values are `--enable-shared`,
`--enable-openmp`, `--enable-threads`, and `--enable-sse2`.  For
other processors, the default values are `--enable-shared`,
`--enable-openmp`, and `--enable-threads`.

- __directory__: Path to the unpackaged source directory relative to the
local build context.  The default value is empty.  If this is
defined, the source in the local build context will be used rather
than downloading the source from the web.

- __environment__: Boolean flag to specify whether the environment
(`LD_LIBRARY_PATH`) should be modified to include FFTW. The
default is True.

- __ldconfig__: Boolean flag to specify whether the FFTW library
directory should be added dynamic linker cache.  If False, then
`LD_LIBRARY_PATH` is modified to include the FFTW library
directory. The default value is False.

- __mpi__: Boolean flag to specify whether to build with MPI support
enabled.  The default is False.

- __ospackages__: List of OS packages to install prior to configuring
and building.  The default values are `file`, `make`, and `wget`.

- __prefix__: The top level install location.  The default value is
`/usr/local/fftw`.

- __toolchain__: The toolchain object.  This should be used if
non-default compilers or other toolchain options are needed.  The
default is empty.

- __version__: The version of FFTW source to download.  This value is
ignored if `directory` is set.  The default value is `3.3.8`.

__Examples__


```python
fftw(prefix='/opt/fftw/3.3.7', version='3.3.7')
```

```python
fftw(directory='sources/fftw-3.3.7')
```

```python
p = pgi(eula=True)
fftw(toolchain=p.toolchain)
```

```python
fftw(check=True, configure_opts=['--enable-shared', '--enable-threads',
                                 '--enable-sse2', '--enable-avx'])
```


## runtime
```python
fftw.runtime(self, _from=u'0')
```
Generate the set of instructions to install the runtime specific
components from a build in a previous stage.

__Examples__


```python
f = fftw(...)
Stage0 += f
Stage1 += f.runtime()
```

# gdrcopy
```python
gdrcopy(self, **kwargs)
```
The `gdrcopy` building block builds and installs the user space
library from the [gdrcopy](https://github.com/NVIDIA/gdrcopy)
component.

__Parameters__


- __environment__: Boolean flag to specify whether the environment
(`CPATH`, `LIBRARY_PATH`, and `LD_LIBRARY_PATH`) should be
modified to include the gdrcopy. The default is True.

- __ldconfig__: Boolean flag to specify whether the gdrcopy library
directory should be added dynamic linker cache.  If False, then
`LD_LIBRARY_PATH` is modified to include the gdrcopy library
directory. The default value is False.

- __ospackages__: List of OS packages to install prior to building.  The
default values are `make` and `wget`.

- __prefix__: The top level install location.  The default value is
`/usr/local/gdrcopy`.

- __version__: The version of gdrcopy source to download.  The default
value is `1.3`.

__Examples__


```python
gdrcopy(prefix='/opt/gdrcopy/1.3', version='1.3')
```


## runtime
```python
gdrcopy.runtime(self, _from=u'0')
```
Generate the set of instructions to install the runtime specific
components from a build in a previous stage.

__Examples__


```python
g = gdrcopy(...)
Stage0 += g
Stage1 += g.runtime()
```

# gnu
```python
gnu(self, **kwargs)
```
The `gnu` building block installs the GNU compilers from the
upstream Linux distribution.

As a side effect, a toolchain is created containing the GNU
compilers.  The toolchain can be passed to other operations that
want to build using the GNU compilers.

__Parameters__


- __cc__: Boolean flag to specify whether to install `gcc`.  The default
is True.

- __configure_opts__: List of options to pass to `configure`.  The
default value is `--disable-multilib`. This option is only
recognized if a source build is enabled.

- __cxx__: Boolean flag to specify whether to install `g++`.  The
default is True.

- __environment__: Boolean flag to specify whether the environment
(`LD_LIBRARY_PATH` and `PATH`) should be modified to include
the GNU compiler. The default is True.

- __extra_repository__: Boolean flag to specify whether to enable an
extra package repository containing addition GNU compiler
packages.  For Ubuntu, setting this flag to True enables the
- __`ppa__:ubuntu-toolchain-r/test` repository.  For RHEL-based Linux
distributions, setting this flag to True enables the Software
Collections (SCL) repository.  The default is False.

- __fortran__: Boolean flag to specify whether to install `gfortran`.
The default is True.

- __ldconfig__: Boolean flag to specify whether the GNU library
directory should be added dynamic linker cache.  If False, then
`LD_LIBRARY_PATH` is modified to include the GNU library
directory. The default value is False. This option is only
recognized if a source build is enabled.

- __openacc__: Boolean flag to control whether a OpenACC enabled
compiler is built. If True, adds `--with-cuda-driver` and
`--enable-offload-targets=nvptx-none` to the list of host compiler
`configure` options and also builds the accelerator compiler and
dependencies (`nvptx-tools` and `nvptx-newlib`). The default value
is False. This option is only recognized if a source build is
enabled.

- __ospackages__: List of OS packages to install prior to configuring
and building.  For Ubuntu, the default values are `bzip2`, `file`,
`gcc`, `g++`, `git`, `make`, `perl`, `tar`, `wget`, and
`xz-utils`.  For RHEL-based Linux distributions, the default
values are `bzip2`, `file`, `gcc`, `gcc-c++`, `git`, `make`,
`perl`, `tar`, `wget`, and `xz`. This option is only recognized if
a source build is enabled.

- __prefix__: The top level install location.  The default value is
`/usr/local/gnu`. This option is only recognized if a source build
is enabled.

- __source__: Boolean flag to control whether to build the GNU compilers
from source. The default value is False.

- __version__: The version of the GNU compilers to install.  Note that
the version refers to the Linux distribution packaging, not the
actual compiler version.  For Ubuntu, the version is appended to
the default package name, e.g., `gcc-7`.  For RHEL-based Linux
distributions, the version is inserted into the SCL Developer
Toolset package name, e.g., `devtoolset-7-gcc`.  For RHEL-based
Linux distributions, specifying the version automatically sets
`extra_repository` to True.  If a source build is enabled, the
version is the compiler tarball version on the GNU FTP site and
the version must be specified. The default is an empty value.

__Examples__


```python
gnu()
```

```python
gnu(fortran=False)
```

```python
gnu(extra_repository=True, version='7')
```

```python
gnu(openacc=True, source=True, version='9.1.0')
```

```python
g = gnu()
openmpi(..., toolchain=g.toolchain, ...)
```


## runtime
```python
gnu.runtime(self, _from=u'0')
```
Generate the set of instructions to install the runtime specific
components from a build in a previous stage.

__Examples__


```python
g = gnu(...)
Stage0 += g
Stage1 += g.runtime()
```

# hdf5
```python
hdf5(self, **kwargs)
```
The `hdf5` building block downloads, configures, builds, and
installs the [HDF5](http://www.hdfgroup.org) component.  Depending
on the parameters, the source will be downloaded from the web
(default) or copied from a source directory in the local build
context.

__Parameters__


- __check__: Boolean flag to specify whether the `make check` step
should be performed.  The default is False.

- __configure_opts__: List of options to pass to `configure`.  The
default values are `--enable-cxx` and `--enable-fortran`.

- __directory__: Path to the unpackaged source directory relative to the
local build context.  The default value is empty.  If this is
defined, the source in the local build context will be used rather
than downloading the source from the web.

- __environment__: Boolean flag to specify whether the environment
(`LD_LIBRARY_PATH`, `PATH`, and others) should be modified to
include HDF5. The default is True.

- __ldconfig__: Boolean flag to specify whether the HDF5 library
directory should be added dynamic linker cache.  If False, then
`LD_LIBRARY_PATH` is modified to include the HDF5 library
directory. The default value is False.

- __ospackages__: List of OS packages to install prior to configuring
and building.  For Ubuntu, the default values are `bzip2`, `file`,
`make`, `wget`, and `zlib1g-dev`.  For RHEL-based Linux
distributions the default values are `bzip2`, `file`, `make`,
`wget` and `zlib-devel`.

- __prefix__: The top level install location.  The default value is
`/usr/local/hdf5`.

- __toolchain__: The toolchain object.  This should be used if
non-default compilers or other toolchain options are needed.  The
default is empty.

- __version__: The version of HDF5 source to download.  This value is
ignored if `directory` is set.  The default value is `1.10.5`.

__Examples__


```python
hdf5(prefix='/opt/hdf5/1.10.1', version='1.10.1')
```

```python
hdf5(directory='sources/hdf5-1.10.1')
```

```python
p = pgi(eula=True)
hdf5(toolchain=p.toolchain)
```

```python
hdf5(check=True, configure_opts=['--enable-cxx', '--enable-fortran',
                                 '--enable-profiling=yes'])
```

## runtime
```python
hdf5.runtime(self, _from=u'0')
```
Generate the set of instructions to install the runtime specific
components from a build in a previous stage.

__Examples__


```python
h = hdf5(...)
Stage0 += h
Stage1 += h.runtime()
```

# intel_mpi
```python
intel_mpi(self, **kwargs)
```
The `intel_mpi` building block downloads and installs the [Intel
MPI Library](https://software.intel.com/en-us/intel-mpi-library).

You must agree to the [Intel End User License Agreement](https://software.intel.com/en-us/articles/end-user-license-agreement)
to use this building block.

__Parameters__


- __environment__: Boolean flag to specify whether the environment
(`LD_LIBRARY_PATH`, `PATH`, and others) should be modified to
include Intel MPI. `mpivars` has precedence. The default is True.

- __eula__: By setting this value to `True`, you agree to the [Intel End User License Agreement](https://software.intel.com/en-us/articles/end-user-license-agreement).
The default value is `False`.

- __mpivars__: Intel MPI provides an environment script (`mpivars.sh`)
to setup the Intel MPI environment.  If this value is `True`, the
bashrc is modified to automatically source this environment
script.  However, the Intel MPI environment is not automatically
available to subsequent container image build steps; the
environment is available when the container image is run.  To set
the Intel MPI environment in subsequent build steps you can
explicitly call `source
/opt/intel/compilers_and_libraries/linux/mpi/intel64/bin/mpivars.sh
intel64` in each build step.  If this value is to set `False`,
then the environment is set such that the environment is visible
to both subsequent container image build steps and when the
container image is run.  However, the environment may differ
slightly from that set by `mpivars.sh`.  The default value is
`True`.

- __ospackages__: List of OS packages to install prior to installing
Intel MPI.  For Ubuntu, the default values are
`apt-transport-https`, `ca-certificates`, `gnupg`, `man-db`,
`openssh-client`, and `wget`.  For RHEL-based Linux distributions,
the default values are `man-db` and `openssh-clients`.

- __version__: The version of Intel MPI to install.  The default value
is `2019.4-070`.

__Examples__


```python
intel_mpi(eula=True, version='2018.3-051')
```

## runtime
```python
intel_mpi.runtime(self, _from=u'0')
```
Generate the set of instructions to install the runtime specific
components from a build in a previous stage.

__Examples__


```python
i = intel_mpi(...)
Stage0 += i
Stage1 += i.runtime()
```

# intel_psxe
```python
intel_psxe(self, **kwargs)
```
The `intel_psxe` building block installs [Intel Parallel Studio
XE](https://software.intel.com/en-us/parallel-studio-xe).

You must agree to the [Intel End User License Agreement](https://software.intel.com/en-us/articles/end-user-license-agreement)
to use this building block.

__Parameters__


- __components__: List of Intel Parallel Studio XE components to
install.  The default values is `DEFAULTS`.  If only the Intel C++
and Fortran compilers are desired, then use `intel-icc__x86_64`
and `intel-ifort__x86_64`.  Please note that the values are not
consistent between versions; for a list of components, extract
`pset/mediaconfig.xml` from the tarball and grep for `Abbr`.

- __daal__: Boolean flag to specify whether the Intel Data Analytics
Acceleration Library environment should be configured when
`psxevars` is False.  This flag also controls whether to install
- __the corresponding runtime in the `runtime` method.  Note__: this
flag does not control whether the developer environment is
installed; see `components`.  The default is True.

- __environment__: Boolean flag to specify whether the environment
(`LD_LIBRARY_PATH`, `PATH`, and others) should be modified to
include Intel Parallel Studio XE. `psxevars` has precedence. The
default is True.

- __eula__: By setting this value to `True`, you agree to the [Intel End User License Agreement](https://software.intel.com/en-us/articles/end-user-license-agreement).
The default value is `False`.

- __icc__: Boolean flag to specify whether the Intel C++ Compiler
environment should be configured when `psxevars` is False.  This
flag also controls whether to install the corresponding runtime in
- __the `runtime` method.  Note__: this flag does not control whether
the developer environment is installed; see `components`.  The
default is True.

- __ifort__: Boolean flag to specify whether the Intel Fortran Compiler
environment should be configured when `psxevars` is False.  This
flag also controls whether to install the corresponding runtime in
- __the `runtime` method.  Note__: this flag does not control whether
the developer environment is installed; see `components`.  The
default is True.

- __ipp__: Boolean flag to specify whether the Intel Integrated
Performance Primitives environment should be configured when
`psxevars` is False.  This flag also controls whether to install
- __the corresponding runtime in the `runtime` method.  Note__: this
flag does not control whether the developer environment is
installed; see `components`.  The default is True.

- __license__: The license to use to activate Intel Parallel Studio XE.
If the string contains a `@` the license is interpreted as a
network license, e.g., `12345@lic-server`.  Otherwise, the string
is interpreted as the path to the license file relative to the
local build context.  The default value is empty.  While this
value is not required, the installation is unlikely to be
successful without a valid license.

- __mkl__: Boolean flag to specify whether the Intel Math Kernel Library
environment should be configured when `psxevars` is False.  This
flag also controls whether to install the corresponding runtime in
- __the `runtime` method.  Note__: this flag does not control whether
the developer environment is installed; see `components`.  The
default is True.

- __mpi__: Boolean flag to specify whether the Intel MPI Library
environment should be configured when `psxevars` is False.  This
flag also controls whether to install the corresponding runtime in
- __the `runtime` method.  Note__: this flag does not control whether
the developer environment is installed; see `components`.  The
default is True.

- __ospackages__: List of OS packages to install prior to installing
Intel MPI.  For Ubuntu, the default values are `build-essential`
and `cpio`.  For RHEL-based Linux distributions, the default
values are `gcc`, `gcc-c++`, `make`, and `which`.

- __prefix__: The top level install location.  The default value is
`/opt/intel`.

- __psxevars__: Intel Parallel Studio XE provides an environment script
(`compilervars.sh`) to setup the environment.  If this value is
`True`, the bashrc is modified to automatically source this
environment script.  However, the Intel runtime environment is not
automatically available to subsequent container image build steps;
the environment is available when the container image is run.  To
set the Intel Parallel Studio XE environment in subsequent build
steps you can explicitly call `source
/opt/intel/compilers_and_libraries/linux/bin/compilervars.sh
intel64` in each build step.  If this value is to set `False`,
then the environment is set such that the environment is visible
to both subsequent container image build steps and when the
container image is run.  However, the environment may differ
slightly from that set by `compilervars.sh`.  The default value is
`True`.

- __runtime_version__: The version of Intel Parallel Studio XE runtime
to install via the `runtime` method.  The runtime is installed
using the [intel_psxe_runtime](#intel_psxe_runtime) building
block.  This value is passed as its `version` parameter.  In
general, the major version of the runtime should correspond to the
tarball version.

- __tarball__: Path to the Intel Parallel Studio XE tarball relative to
the local build context.  The default value is empty.  This
parameter is required.

- __tbb__: Boolean flag to specify whether the Intel Threading Building
Blocks environment should be configured when `psxevars` is False.
This flag also controls whether to install the corresponding
- __runtime in the `runtime` method.  Note__: this flag does not control
whether the developer environment is installed; see `components`.
The default is True.

__Examples__


```python
intel_psxe(eula=True, license='XXXXXXXX.lic',
           tarball='parallel_studio_xe_2018_update1_professional_edition.tgz')
```

```python
i = intel_psxe(...)
openmpi(..., toolchain=i.toolchain, ...)
```


## runtime
```python
intel_psxe.runtime(self, _from=u'0')
```
Install the runtime from a full build in a previous stage
# intel_psxe_runtime
```python
intel_psxe_runtime(self, **kwargs)
```
The `intel_mpi` building block downloads and installs the [Intel
Parallel Studio XE runtime](https://software.intel.com/en-us/articles/intel-parallel-studio-xe-runtime-by-version).

You must agree to the [Intel End User License Agreement](https://software.intel.com/en-us/articles/end-user-license-agreement)
to use this building block.

Note: this building block does *not* install development versions
of the Intel software tools.  Please see the
[intel_psxe](#intel_psxe), [intel_mpi](#intel_mpi), or [mkl](#mkl)
building blocks for development environments.

__Parameters__


- __daal__: Boolean flag to specify whether the Intel Data Analytics
Acceleration Library runtime should be installed.  The default is
True.

- __environment__: Boolean flag to specify whether the environment
(`LD_LIBRARY_PATH`, `PATH`, and others) should be modified to
include Intel Parallel Studio XE runtime. `psxevars` has
precedence. The default is True.

- __eula__: By setting this value to `True`, you agree to the [Intel End User License Agreement](https://software.intel.com/en-us/articles/end-user-license-agreement).
The default value is `False`.

- __icc__: Boolean flag to specify whether the Intel C++ Compiler
runtime should be installed.  The default is True.

- __ifort__: Boolean flag to specify whether the Intel Fortran Compiler
runtime should be installed.  The default is True.

- __ipp__: Boolean flag to specify whether the Intel Integrated
Performance Primitives runtime should be installed.  The default
is True.

- __mkl__: Boolean flag to specify whether the Intel Math Kernel Library
runtime should be installed.  The default is True.

- __mpi__: Boolean flag to specify whether the Intel MPI Library runtime
should be installed.  The default is True.

- __psxevars__: Intel Parallel Studio XE provides an environment script
(`psxevars.sh`) to setup the environment.  If this value is
`True`, the bashrc is modified to automatically source this
environment script.  However, the Intel runtime environment is not
automatically available to subsequent container image build steps;
the environment is available when the container image is run.  To
set the Intel Parallel Studio XE runtime environment in subsequent
build steps you can explicitly call `source
/opt/intel/psxe_runtime/linux/bin/psxevars.sh intel64` in each
build step.  If this value is to set `False`, then the environment
is set such that the environment is visible to both subsequent
container image build steps and when the container image is run.
However, the environment may differ slightly from that set by
`psxevars.sh`.  The default value is `True`.

- __ospackages__: List of OS packages to install prior to installing
Intel MPI.  For Ubuntu, the default values are
`apt-transport-https`, `ca-certificates`, `gcc`, `gnupg`,
`man-db`, `openssh-client`, and `wget`.  For RHEL-based Linux
distributions, the default values are `man-db`, `openssh-clients`,
and `which`.

- __version__: The version of the Intel Parallel Studio XE runtime to
install.  Due to issues in the Intel apt / yum repositories, only
the major version is used; within a major version, the most recent
minor version will be installed.  The default value is
`2019.4-243`.

- __tbb__: Boolean flag to specify whether the Intel Threading Building
Blocks runtime should be installed.  The default is True.

__Examples__


```python
intel_psxe_runtime(eula=True, version='2018.4-274')
```

```python
intel_psxe_runtime(daal=False, eula=True, ipp=False, psxevars=False)
```


## runtime
```python
intel_psxe_runtime.runtime(self, _from=u'0')
```
Generate the set of instructions to install the runtime specific
components from a build in a previous stage.

__Examples__


```python
i = intel_psxe_runtime(...)
Stage0 += i
Stage1 += i.runtime()
```

# knem
```python
knem(self, **kwargs)
```
The `knem` building block install the headers from the
[KNEM](http://knem.gforge.inria.fr) component.

__Parameters__


- __environment__: Boolean flag to specify whether the environment
(`CPATH`) should be modified to include knem. The default is True.

- __ospackages__: List of OS packages to install prior to installing.
The default values are `ca-certificates` and `git`.

- __prefix__: The top level install location.  The default value is
`/usr/local/knem`.

- __version__: The version of KNEM source to download.  The default
value is `1.1.3`.

__Examples__


```python
knem(prefix='/opt/knem/1.1.3', version='1.1.3')
```


## runtime
```python
knem.runtime(self, _from=u'0')
```
Generate the set of instructions to install the runtime specific
components from a build in a previous stage.

__Examples__


```python
k = knem(...)
Stage0 += k
Stage1 += k.runtime()
```

# kokkos
```python
kokkos(self, **kwargs)
```
The `kokkos` building block downloads and installs the
[Kokkos](https://github.com/kokkos/kokkos) component.

__Parameters__


- __arch__: Flag to set the target architecture. If set adds
`--arch=value` to the list of `generate_makefile.bash` options.
The default value is `Pascal60`, i.e., sm_60.  If a cuda aware
build is not selected, then a non-default value should be used.

- __cuda__: Flag to control whether a CUDA aware build is performed.  If
True, adds `--with-cuda` to the list of `generate_makefile.bash`
options.  If a string, uses the value of the string as the CUDA
path.  If False, does nothing.  The default value is True.

- __environment__: Boolean flag to specify whether the environment
(`LD_LIBRARY_PATH` and `PATH`) should be modified to include
Kokkos. The default is True.

- __hwloc__: Flag to control whether a hwloc aware build is performed.
If True, adds `--with-hwloc` to the list of
`generate_makefile.bash` options.  If a string, uses the value of
the string as the hwloc path.  If False, does nothing.  The
default value is True.

- __opts__: List of options to pass to `generate_makefile.bash`.  The
default is an empty list.

- __ospackages__: List of OS packages to install prior to building.  For
Ubuntu, the default values are `bc`, `gzip`, `libhwloc-dev`,
`make`, `tar`, and `wget`.  For RHEL-based Linux distributions the
default values are `bc`, `gzip`, `hwloc-devel`, `make`, `tar`,
`wget`, and `which`.

- __prefix__: The top level installation location.  The default value
is `/usr/local/kokkos`.

- __version__: The version of Kokkos source to download.  The default
value is `2.9.00`.

__Examples__


```python
kokkos(prefix='/opt/kokkos/2.8.00', version='2.8.00')
```


## runtime
```python
kokkos.runtime(self, _from=u'0')
```
Generate the set of instructions to install the runtime specific
components from a build in a previous stage.

__Examples__


```python
k = kokkos(...)
Stage0 += k
Stage1 += k.runtime()
```

# libsim
```python
libsim(self, **kwargs)
```
The `libsim` building block configures, builds, and installs the
[VisIt
Libsim](http://www.visitusers.org/index.php?title=Libsim_Batch)
component.

If GPU rendering will be used then a
[cudagl](https://hub.docker.com/r/nvidia/cudagl) base image is
recommended.

__Parameters__


- __environment__: Boolean flag to specify whether the environment
(`LD_LIBRARY_PATH` and `PATH`) should be modified to include
Libsim. The default is True.

- __ldconfig__: Boolean flag to specify whether the Libsim library
directories should be added dynamic linker cache.  If False, then
`LD_LIBRARY_PATH` is modified to include the Libsim library
directories. The default value is False.

- __mpi__: Boolean flag to specify whether Libsim should be built with
MPI support.  VisIt uses MPI-1 routines that have been removed
from the MPI standard; the MPI library may need to be built with
special compatibility options, e.g., `--enable-mpi1-compatibility`
for OpenMPI.  If True, then the build script options `--parallel`
and `--no-icet` are added and the environment variable
`PAR_COMPILER` is set to `mpicc`. If True, a MPI library building
block should be installed prior this building block.  The default
value is True.

- __opts__: List of VisIt build script options. The default values are
`--xdb` and `--server-components-only`.

- __ospackages__: List of OS packages to install prior to configuring
and building.  For Ubuntu, the default values are `gzip`, `make`,
`patch`, `tar`, `wget`, `zlib1g-dev`, `libxt-dev`,
`libgl1-mesa-dev`, and `libglu1-mesa-dev`.  For RHEL-based Linux
distributions, the default values are `gzip`, `make`, `patch`,
`tar`, `wget`, `which`, `zlib-devel`, `libXt-devel`,
`libglvnd-devel`, `mesa-libGL-devel`, and `mesa-libGLU-devel`.

- __prefix__: The top level install location.  The default value is
`/usr/local/visit`.

- __system_cmake__: Boolean flag to specify whether the system provided
cmake should be used.  If False, then the build script downloads a
private copy of cmake.  If True, then the build script option
`--system-cmake` is added.  If True, then the [cmake](#cmake)
building block should be installed prior to this building block.
The default is True.

- __system_python__: Boolean flag to specify whether the system provided
python should be used.  If False, then the build script downloads
a private copy of python.  If True, then the build script option
`--system-python` is added.  If True, then the [Python](#python)
building block should be installed with development libraries
prior to this building block.  The default is True.

- __thirdparty__: Boolean flag to specify whether third-party components
included by the build script should be retained.  If True, then
the build script option `--thirdparty-path` is added and set to
`<prefix>/third-party`.  The default is True.

- __version__: The version of Libsim source to download.  The default
value is `2.13.3`.

__Examples__


```python
libsim(prefix='/opt/libsim', version='2.13.3')
```


## runtime
```python
libsim.runtime(self, _from=u'0')
```
Generate the set of instructions to install the runtime specific
components from a build in a previous stage.

__Examples__

```python
l = libsim(...)
Stage0 += l
Stage1 += l.runtime()
```

# llvm
```python
llvm(self, **kwargs)
```
The `llvm` building block installs the LLVM compilers (clang and
clang++) from the upstream Linux distribution.

As a side effect, a toolchain is created containing the LLVM
compilers.  A toolchain can be passed to other operations that
want to build using the LLVM compilers.

__Parameters__


- __environment__: Boolean flag to specify whether the environment
(`LD_LIBRARY_PATH` and `PATH`) should be modified to include the
LLVM compilers. The default is True.

- __extra_repository__: Boolean flag to specify whether to enable an
extra package repository containing addition LLVM compiler
packages.  For Ubuntu, setting this flag to True enables the
- __`ppa__:ubuntu-toolchain-r/test` repository.  For RHEL-based Linux
distributions, setting this flag to True enables the Software
Collections (SCL) repository.  The default is False.

- __version__: The version of the LLVM compilers to install.  Note that
the version refers to the Linux distribution packaging, not the
actual compiler version.  For Ubuntu, the version is appended to
the default package name, e.g., `clang-6.0`.  For RHEL-based Linux
distributions, the version is inserted into the SCL Developer
Toolset package name, e.g., `llvm-toolset-7-clang`.  For
RHEL-based Linux distributions, specifying the version
automatically sets `extra_repository` to True.  The default is an
empty value.

__Examples__


```python
llvm()
```

```python
llvm(extra_repository=True, version='7')
```

```python
l = llvm()
openmpi(..., toolchain=l.toolchain, ...)
```


## runtime
```python
llvm.runtime(self, _from=u'0')
```
Generate the set of instructions to install the runtime specific
components from a build in a previous stage.

__Examples__


```python
l = llvm(...)
Stage0 += l
Stage1 += l.runtime()
```

# mkl
```python
mkl(self, **kwargs)
```
The `mkl` building block downloads and installs the [Intel Math
Kernel Library](http://software.intel.com/mkl).

You must agree to the [Intel End User License Agreement](https://software.intel.com/en-us/articles/end-user-license-agreement)
to use this building block.

__Parameters__


- __environment__: Boolean flag to specify whether the environment
(`LD_LIBRARY_PATH`, `PATH`, and other variables) should be
modified to include MKL. The default is True.

- __eula__: By setting this value to `True`, you agree to the [Intel End User License Agreement](https://software.intel.com/en-us/articles/end-user-license-agreement).
The default value is `False`.

- __mklvars__: MKL provides an environment script (`mklvars.sh`) to
setup the MKL environment.  If this value is `True`, the bashrc is
modified to automatically source this environment script.
However, the MKL environment is not automatically available to
subsequent container image build steps; the environment is
available when the container image is run.  To set the MKL
environment in subsequent build steps you can explicitly call
`source /opt/intel/mkl/bin/mklvars.sh intel64` in each build step.
If this value is to set `False`, then the environment is set such
that the environment is visible to both subsequent container image
build steps and when the container image is run.  However, the
environment may differ slightly from that set by `mklvars.sh`.
The default value is `True`.

- __ospackages__: List of OS packages to install prior to installing
MKL.  For Ubuntu, the default values are `apt-transport-https`,
`ca-certificates`, `gnupg`, and `wget`.  For RHEL-based Linux
distributions, the default is an empty list.

- __version__: The version of MKL to install.  The default value is
`2019.4-070`.

__Examples__


```python
mkl(eula=True, version='2018.3-051')
```


## runtime
```python
mkl.runtime(self, _from=u'0')
```
Generate the set of instructions to install the runtime specific
components from a build in a previous stage.

__Examples__


```python
m = mkl(...)
Stage0 += m
Stage1 += m.runtime()
```

# mlnx_ofed
```python
mlnx_ofed(self, **kwargs)
```
The `mlnx_ofed` building block downloads and installs the [Mellanox
OpenFabrics Enterprise Distribution for
Linux](http://www.mellanox.com/page/products_dyn?product_family=26).

__Parameters__


- __oslabel__: The Linux distribution label assigned by Mellanox to the
tarball.  For Ubuntu, the default value is `ubuntu16.04`.  For
RHEL-based Linux distributions, the default value is `rhel7.2` for
x86_64 processors and `rhel7.6alternate` for aarch64 processors.

- __ospackages__: List of OS packages to install prior to installing
OFED.  For Ubuntu, the default values are `libnl-3-200`,
`libnl-route-3-200`, `libnuma1`, and `wget`.  For RHEL-based Linux
distributions, the default values are `libnl`, `libnl3`,
`numactl-libs`, and `wget`.

- __packages__: List of packages to install from Mellanox OFED.  For
Ubuntu, the default values are `libibverbs1`, `libibverbs-dev`,
`libibmad`, `libibmad-devel`, `libibumad`, `libibumad-devel`,
`libmlx4-1`, `libmlx4-dev`, `libmlx5-1`, `libmlx5-dev`,
`librdmacm1`, `librdmacm-dev`, and `ibverbs-utils`.  For
RHEL-based Linux distributions, the default values are
`libibverbs`, `libibverbs-devel`, `libibverbs-utils`, `libibmad`,
`libibmad-devel`, `libibumad`, `libibumad-devel`, `libmlx4`,
`libmlx4-devel`, `libmlx5`, `libmlx5-devel`, `librdmacm`, and
`librdmacm-devel`.

- __prefix__: The top level install location.  Instead of installing the
packages via the package manager, they will be extracted to this
location.  This option is useful if multiple versions of Mellanox
OFED need to be installed.  The environment must be manually
configured to recognize the Mellanox OFED location, e.g., in the
container entry point.  The default value is empty, i.e., install
via the package manager to the standard system locations.

- __version__: The version of Mellanox OFED to download.  The default
value is `4.6-1.0.1.1`.

__Examples__


```python
mlnx_ofed(version='4.2-1.0.0.0')
```


## runtime
```python
mlnx_ofed.runtime(self, _from=u'0')
```
Generate the set of instructions to install the runtime specific
components from a build in a previous stage.

__Examples__


```python
m = mlnx_ofed(...)
Stage0 += m
Stage1 += m.runtime()
```

# mpich
```python
mpich(self, **kwargs)
```
The `mpich` building block configures, builds, and installs the
[MPICH](https://www.mpich.org) component.

As a side effect, a toolchain is created containing the MPI
compiler wrappers.  The tool can be passed to other operations
that want to build using the MPI compiler wrappers.

__Parameters__


- __check__: Boolean flag to specify whether the `make check` and `make
testing` steps should be performed.  The default is False.

- __configure_opts__: List of options to pass to `configure`.  The
default is an empty list.

- __environment__: Boolean flag to specify whether the environment
(`LD_LIBRARY_PATH` and `PATH`) should be modified to include
MPICH. The default is True.

- __ldconfig__: Boolean flag to specify whether the MPICH library
directory should be added dynamic linker cache.  If False, then
`LD_LIBRARY_PATH` is modified to include the MPICH library
directory. The default value is False.

- __ospackages__: List of OS packages to install prior to configuring
and building.  For Ubuntu, the default values are `file`, `gzip`,
`make`, `openssh-client`, `perl`, `tar`, and `wget`.  For
RHEL-based Linux distributions, the default values are `file`,
`gzip`, `make`, `openssh-clients`, `perl`, `tar`, and `wget`.

- __prefix__: The top level install location.  The default value is
`/usr/local/mpich`.

- __toolchain__: The toolchain object.  This should be used if
non-default compilers or other toolchain options are needed.  The
default is empty.

- __version__: The version of MPICH source to download.  The default
value is `3.3.1`.

__Examples__


```python
mpich(prefix='/opt/mpich/3.3', version='3.3')
```

```python
p = pgi(eula=True)
mpich(toolchain=p.toolchain)
```

## runtime
```python
mpich.runtime(self, _from=u'0')
```
Generate the set of instructions to install the runtime specific
components from a build in a previous stage.

__Examples__

```python
m = mpich(...)
Stage0 += m
Stage1 += m.runtime()
```

# multi_ofed
```python
multi_ofed(self, **kwargs)
```
The `multi_ofed` building block downloads and installs multiple
versions of the OpenFabrics Enterprise Distribution (OFED). Please
refer to the [`mlnx_ofed`](#mlnx_ofed) and [`ofed`](#ofed)
building blocks for more information.

__Parameters__


- __inbox__: Boolean flag to specify whether to install the 'inbox' OFED
distributed by the Linux distribution.  The default is True.

- __mlnx_oslabel__: The Linux distribution label assigned by Mellanox to
the tarball. Please see the corresponding
[`mlnx_ofed`](#mlnx_ofed) parameter for more information.

- __mlnx_packages__: List of packages to install from Mellanox
OFED. Please see the corresponding [`mlnx_ofed`](#mlnx_ofed)
parameter for more information.

- __mlnx_versions__: A list of [Mellanox OpenFabrics Enterprise Distribution for Linux](http://www.mellanox.com/page/products_dyn?product_family=26)
versions to install.  The default values are `3.3-1.0.4.0`,
`3.4-2.0.0.0`, `4.0-2.0.0.1`, `4.1-1.0.2.0`, `4.2-1.2.0.0`,
`4.3-1.0.1.0`, `4.4-2.0.7.0`, `4.5-1.0.1.0`, `4.6-1.0.1.1`

- __ospackages__: List of OS packages to install prior to installing
OFED.  For Ubuntu, the default values are `libnl-3-200`,
`libnl-route-3-200`, and `libnuma1`.  For RHEL-based Linux
distributions, the default values are `libnl`, `libnl3`, and
`numactl-libs`.

- __prefix__: The top level install location.  The OFED packages will be
extracted to this location as subdirectories named for the
respective Mellanox OFED version, or `inbox` for the 'inbox'
OFED. The environment must be manually configured to recognize the
desired OFED location, e.g., in the container entry point. The
default value is `/usr/local/ofed`.

__Examples__


```python
multi_ofed(inbox=True, mlnx_versions=['4.5-1.0.1.0', '4.6-1.0.1.1'],
           prefix='/usr/local/ofed')
```


## runtime
```python
multi_ofed.runtime(self, _from=u'0')
```
Generate the set of instructions to install the runtime specific
components from a build in a previous stage.

# mvapich2
```python
mvapich2(self, **kwargs)
```
The `mvapich2` building block configures, builds, and installs the
[MVAPICH2](http://mvapich.cse.ohio-state.edu) component.
Depending on the parameters, the source will be downloaded from
the web (default) or copied from a source directory in the local
build context.

An InfiniBand building block ([OFED](#ofed) or [Mellanox
OFED](#mlnx_ofed)) should be installed prior to this building
block.

As a side effect, a toolchain is created containing the MPI
compiler wrappers.  The tool can be passed to other operations
that want to build using the MPI compiler wrappers.

__Parameters__


- __check__: Boolean flag to specify whether the `make check` step
should be performed.  The default is False.

- __configure_opts__: List of options to pass to `configure`.  The
default values are `--disable-mcast`.

- __cuda__: Boolean flag to control whether a CUDA aware build is
performed.  If True, adds `--enable-cuda --with-cuda` to the list
of `configure` options, otherwise adds `--disable-cuda`.  If the
toolchain specifies `CUDA_HOME`, then that path is used, otherwise
`/usr/local/cuda` is used for the path.  The default value is
True.

- __directory__: Path to the unpackaged source directory relative to
the local build context.  The default value is empty.  If this is
defined, the source in the local build context will be used rather
than downloading the source from the web.

- __environment__: Boolean flag to specify whether the environment
(`LD_LIBRARY_PATH` and `PATH`) should be modified to include
MVAPICH2. The default is True.

- __gpu_arch__: The GPU architecture to use.  Older versions of MVAPICH2
(2.3b and previous) were hard-coded to use "sm_20".  This option
has no effect on more recent MVAPICH2 versions.  The default value
is to use the MVAPICH2 default.

- __ldconfig__: Boolean flag to specify whether the MVAPICH2 library
directory should be added dynamic linker cache.  If False, then
`LD_LIBRARY_PATH` is modified to include the MVAPICH2 library
directory. The default value is False.

- __ospackages__: List of OS packages to install prior to configuring
and building.  For Ubuntu, the default values are `byacc`, `file`,
`make`, `openssh-client`, and `wget`.  For RHEL-based Linux
distributions, the default values are `byacc`, `file`, `make`,
`openssh-clients`, and `wget`.

- __prefix__: The top level install location.  The default value is
`/usr/local/mvapich2`.

- __toolchain__: The toolchain object.  This should be used if
non-default compilers or other toolchain options are needed.  The
default is empty.

- __version__: The version of MVAPICH2 source to download.  This value
is ignored if `directory` is set.  The default value is `2.3.1`.

__Examples__


```python
mvapich2(cuda=False, prefix='/opt/mvapich2/2.3a', version='2.3a')
```

```python
mvapich2(directory='sources/mvapich2-2.3b')
```

```python
p = pgi(eula=True)
mvapich2(toolchain=p.toolchain)
```

```python
mvapich2(configure_opts=['--disable-fortran', '--disable-mcast'])
```

## runtime
```python
mvapich2.runtime(self, _from=u'0')
```
Generate the set of instructions to install the runtime specific
components from a build in a previous stage.

__Examples__


```python
m = mvapich2(...)
Stage0 += m
Stage1 += m.runtime()
```

# mvapich2_gdr
```python
mvapich2_gdr(self, **kwargs)
```
The `mvapich2_gdr` building blocks installs the
[MVAPICH2-GDR](http://mvapich.cse.ohio-state.edu) component.
Depending on the parameters, the package will be downloaded from
the web (default) or copied from the local build context.

MVAPICH2-GDR is distributed as a binary package, so certain
dependencies need to be met and only certain combinations of
recipe components are supported; please refer to the MVAPICH2-GDR
documentation for more information.

The [GNU compiler](#gnu) or [PGI compiler](#pgi) building blocks
should be installed prior to this building block.

The [Mellanox OFED](#mlnx_ofed) building block should be installed
prior to this building block.

The [gdrcopy](#gdrcopy) building block should be installed prior
to this building block.

As a side effect, a toolchain is created containing the MPI
compiler wrappers.  The toolchain can be passed to other
operations that want to build using the MPI compiler wrappers.

Note: Using MVAPICH2-GDR on non-RHEL-based Linux distributions has
several issues, including compiler version mismatches and libnuma
incompatibilities.

__Parameters__


- __arch__: The processor architecture of the MVAPICH2-GDR package.  The
default value is set automatically based on the processor
architecture of the base image.

- __cuda_version__: The version of CUDA the MVAPICH2-GDR package was
built against.  The version string format is X.Y.  The version
should match the version of CUDA provided by the base image.  This
value is ignored if `package` is set.  The default value is `9.2`.

- __environment__: Boolean flag to specify whether the environment
(`LD_LIBRARY_PATH` and `PATH`) should be modified to include
MVAPICH2-GDR. The default is True.

- __gnu__: Boolean flag to specify whether a GNU build should be used.
The default value is True.

- __ldconfig__: Boolean flag to specify whether the MVAPICH2-GDR library
directory should be added dynamic linker cache.  If False, then
`LD_LIBRARY_PATH` is modified to include the MVAPICH2-GDR library
directory. The default value is False.

- __mlnx_ofed_version__: The version of Mellanox OFED the
MVAPICH2-GDR package was built against.  The version string format
is X.Y.  The version should match the version of Mellanox OFED
installed by the `mlnx_ofed` building block.  This value is
ignored if `package` is set.  The default value is `4.5`.

- __ospackages__: List of OS packages to install prior to installation.
For Ubuntu, the default values are `cpio`, `libnuma1`,
`openssh-client`, `rpm2cpio` and `wget`, plus `libgfortran3` if a
GNU compiled package is selected.  For RHEL-based Linux
distributions, the default values are `libpciaccess`,
`numactl-libs`, `openssh-clients`, and `wget`, plus `libgfortran`
if a GNU compiled package is selected.

- __package__: Specify the package name to download.  The package should
correspond to the other recipe components (e.g., compiler version,
CUDA version, Mellanox OFED version).  If specified, this option
overrides all other building block options (e.g., compiler family,
compiler version, CUDA version, Mellanox OFED version,
MVAPICH2-GDR version).

- __pgi__: Boolean flag to specify whether a PGI build should be used.
The default value is False.

- __version__: The version of MVAPICH2-GDR to download.  The value is
ignored if `package` is set.  The default value is `2.3.1`.  Due
to differences in the packaging scheme, versions prior to 2.3 are
not supported.

__Examples__


```python
mvapich2_gdr(version='2.3.1')
```

```python
mvapich2_gdr(package='mvapich2-gdr-mcast.cuda10.0.mofed4.3.gnu4.8.5-2.3-1.el7.x86_64.rpm')
```


## runtime
```python
mvapich2_gdr.runtime(self, _from=u'0')
```
Generate the set of instructions to install the runtime specific
components from a build in a previous stage.

__Examples__


```python
m = mvapich2_gdr(...)
Stage0 += m
Stage1 += m.runtime()
```

# netcdf
```python
netcdf(self, **kwargs)
```
The `netcdf` building block downloads, configures, builds, and
installs the
[NetCDF](https://www.unidata.ucar.edu/software/netcdf/) component.

The [HDF5](#hdf5) building block should be installed prior to this
building block.

__Parameters__


- __check__: Boolean flag to specify whether the `make check` step
should be performed.  The default is False.

- __configure_opts__: List of options to pass to `configure`.  The
default value is an empty list.

- __cxx__: Boolean flag to specify whether the NetCDF C++ library should
be installed.  The default is True.

- __environment__: Boolean flag to specify whether the environment
(`LD_LIBRARY_PATH` and `PATH`) should be modified to include
NetCDF. The default is True.

- __fortran__: Boolean flag to specify whether the NetCDF Fortran
library should be installed.  The default is True.

- __hdf5_dir__: Path to the location where HDF5 is installed in the
container image.  The default value is `/usr/local/hdf5`.

- __ldconfig__: Boolean flag to specify whether the NetCDF library
directory should be added dynamic linker cache.  If False, then
`LD_LIBRARY_PATH` is modified to include the NetCDF library
directory. The default value is False.

- __ospackages__: List of OS packages to install prior to configuring
and building.  For Ubuntu, the default values are
`ca-certificates`, `file`, `libcurl4-openssl-dev`, `m4`, `make`,
`wget`, and `zlib1g-dev`.  For RHEL-based Linux distributions the
default values are `ca-certificates`, `file`, `libcurl-devel`
`m4`, `make`, `wget`, and `zlib-devel`.

- __prefix__: The top level install location.  The default location is
`/usr/local/netcdf`.

- __toolchain__: The toolchain object.  This should be used if
non-default compilers or other toolchain options are needed.  The
default is empty.

- __version__: The version of NetCDF to download.  The default value is
`4.7.0`.

- __version_cxx__: The version of NetCDF C++ to download.  The default
value is `4.3.0`.

- __version_fortran__: The version of NetCDF Fortran to download.  The
default value is `4.4.5`.

__Examples__


```python
netcdf(prefix='/opt/netcdf/4.6.1', version='4.6.1')
```

```python
p = pgi(eula=True)
netcdf(toolchain=p.toolchain)
```


## runtime
```python
netcdf.runtime(self, _from=u'0')
```
Generate the set of instructions to install the runtime specific
components from a build in a previous stage.

__Examples__


```python
n = netcdf(...)
Stage0 += n
Stage1 += n.runtime()
```

# ofed
```python
ofed(self, **kwargs)
```
The `ofed` building block installs the OpenFabrics Enterprise
Distribution packages that are part of the Linux distribution.

For Ubuntu 16.04, the following packages are installed:
`dapl2-utils`, `ibutils`, `ibverbs-utils`, `infiniband-diags`,
`libdapl2`, `libdapl-dev`, `libibcm1`, `libibcm-dev`, `libibmad5`,
`libibmad-dev`, `libibverbs1`, `libibverbs-dev`, `libmlx4-1`,
`libmlx4-dev`, `libmlx5-1`, `libmlx5-dev`, `librdmacm1`,
`librdmacm-dev`, and `rdmacm-utils`.  For Ubuntu 16.04 and aarch64
processors, the `dapl2-utils`, `libdapl2`, `libdapl-dev`,
`libibcm1` and `libibcm-dev` packages are not installed because
they are not available.  For Ubuntu 16.04 and ppc64le processors,
the `libibcm1` and `libibcm-dev` packages are not installed
because they are not available.

For Ubuntu 18.04, the following packages are installed:
`dapl2-utils`, `ibutils`, `ibverbs-providers`, `ibverbs-utils`,
`infiniband-diags`, `libdapl2`, `libdapl-dev`, `libibmad5`,
`libibmad-dev`, `libibverbs1`, `libibverbs-dev`, `librdmacm1`,
`librdmacm-dev`, and `rdmacm-utils`.

For RHEL-based Linux distributions, the following packages are
installed: `dapl`, `dapl-devel`, `ibutils`, `libibcm`, `libibmad`,
`libibmad-devel`, `libmlx5`, `libibumad`, `libibverbs`,
`libibverbs-utils`, `librdmacm`, `rdma-core`, and
`rdma-core-devel`.

__Parameters__


- __prefix__: The top level install location. Install of installing the
packages via the package manager, they will be extracted to this
location. This option is useful if multiple versions of OFED need
to be installed. The environment must be manually configured to
recognize the OFED location, e.g., in the container entry
point. The default value is empty, i.e., install via the package
manager to the standard system locations.

__Examples__


```python
ofed()
```


## runtime
```python
ofed.runtime(self, _from=u'0')
```
Generate the set of instructions to install the runtime specific
components from a build in a previous stage.

__Examples__


```python
o = ofed(...)
Stage0 += o
Stage1 += o.runtime()
```

# openblas
```python
openblas(self, **kwargs)
```
The `openblas` building block builds and installs the
[OpenBLAS](https://www.openblas.net) component.

__Parameters__


- __environment__: Boolean flag to specify whether the environment
(`LD_LIBRARY_PATH` and `PATH`) should be modified to include
OpenBLAS. The default is True.

- __ldconfig__: Boolean flag to specify whether the OpenBLAS library
directory should be added dynamic linker cache.  If False, then
`LD_LIBRARY_PATH` is modified to include the OpenBLAS library
directory. The default value is False.

- __make_opts__: List of options to pass to `make`.  For aarch64
processors, the default values are `TARGET=ARMV8` and
`USE_OPENMP=1`.  For ppc64le processors, the default values are
`TARGET=POWER8` and `USE_OPENMP=1`.  For x86_64 processors, the
default value is `USE_OPENMP=1`.

- __ospackages__: List of OS packages to install prior to building.  The
default values are `make`, `perl`, `tar`, and `wget`.

- __prefix__: The top level installation location.  The default value is
`/usr/local/openblas`.

- __toolchain__: The toolchain object.  This should be used if
non-default compilers or other toolchain options are needed.  The
default is empty.

- __version__: The version of OpenBLAS source to download.  The default
value is `0.3.6`.

__Examples__


```python
openblas(prefix='/opt/openblas/0.3.1', version='0.3.1')
```

```python
p = pgi(eula=True)
openblas(toolchain=p.toolchain)
```


## runtime
```python
openblas.runtime(self, _from=u'0')
```
Generate the set of instructions to install the runtime specific
components from a build in a previous stage.

__Examples__


```python
o = openblas(...)
Stage0 += o
Stage1 += o.runtime()
```

# openmpi
```python
openmpi(self, **kwargs)
```
The `openmpi` building block configures, builds, and installs the
[OpenMPI](https://www.open-mpi.org) component.  Depending on the
parameters, the source will be downloaded from the web (default)
or copied from a source directory in the local build context.

As a side effect, a toolchain is created containing the MPI
compiler wrappers.  The tool can be passed to other operations
that want to build using the MPI compiler wrappers.

__Parameters__


- __check__: Boolean flag to specify whether the `make check` step
should be performed.  The default is False.

- __configure_opts__: List of options to pass to `configure`.  The
default values are `--disable-getpwuid` and
`--enable-orterun-prefix-by-default`.

- __cuda__: Boolean flag to control whether a CUDA aware build is
performed.  If True, adds `--with-cuda` to the list of `configure`
options, otherwise adds `--without-cuda`.  If the toolchain
specifies `CUDA_HOME`, then that path is used.  The default value
is True.

- __directory__: Path to the unpackaged source directory relative to the
local build context.  The default value is empty.  If this is
defined, the source in the local build context will be used rather
than downloading the source from the web.

- __environment__: Boolean flag to specify whether the environment
(`LD_LIBRARY_PATH` and `PATH`) should be modified to include
OpenMPI. The default is True.

- __infiniband__: Boolean flag to control whether InfiniBand
capabilities are included.  If True, adds `--with-verbs` to the
list of `configure` options, otherwise adds `--without-verbs`.
The default value is True.

- __ldconfig__: Boolean flag to specify whether the OpenMPI library
directory should be added dynamic linker cache.  If False, then
`LD_LIBRARY_PATH` is modified to include the OpenMPI library
directory. The default value is False.

- __ospackages__: List of OS packages to install prior to configuring
and building.  For Ubuntu, the default values are `bzip2`, `file`,
`hwloc`, `libnuma-dev`, `make`, `openssh-client`, `perl`, `tar`,
and `wget`.  For RHEL-based Linux distributions, the default
values are `bzip2`, `file`, `hwloc`, `make`, `numactl-devl`,
`openssh-clients`, `perl`, `tar`, and `wget`.

- __prefix__: The top level install location.  The default value is
`/usr/local/openmpi`.

- __toolchain__: The toolchain object.  This should be used if
non-default compilers or other toolchain options are needed.  The
default is empty.

- __ucx__: Flag to control whether UCX is used by the build.  If True,
adds `--with-ucx` to the list of `configure` options.  If a
string, uses the value of the string as the UCX path, e.g.,
`--with-ucx=/path/to/ucx`.  If False, adds `--without-ucx` to the
list of `configure` options.  The default is False.

- __version__: The version of OpenMPI source to download.  This
value is ignored if `directory` is set.  The default value is
`4.0.1`.

__Examples__


```python
openmpi(cuda=False, infiniband=False, prefix='/opt/openmpi/2.1.2',
    version='2.1.2')
```

```python
openmpi(directory='sources/openmpi-3.0.0')
```

```python
p = pgi(eula=True)
openmpi(toolchain=p.toolchain)
```

```python
openmpi(configure_opts=['--disable-getpwuid', '--with-slurm'],
        ospackages=['file', 'hwloc', 'libslurm-dev'])
```

## runtime
```python
openmpi.runtime(self, _from=u'0')
```
Generate the set of instructions to install the runtime specific
components from a build in a previous stage.

__Examples__

```python
o = openmpi(...)
Stage0 += o
Stage1 += o.runtime()
```

# packages
```python
packages(self, **kwargs)
```
The `packages` building block specifies the set of operating system
packages to install.  Based on the Linux distribution, the
building block invokes either `apt-get` (Ubuntu) or `yum`
(RHEL-based).

This building block is preferred over directly using the
[`apt_get`](#apt_get) or [`yum`](#yum) building blocks.

__Parameters__


- __apt__: A list of Debian packages to install.  The default is an
empty list.

- __apt_keys__: A list of GPG keys to add.  The default is an empty
list.

- __apt_ppas__: A list of personal package archives to add.  The default
is an empty list.

- __apt_repositories__: A list of apt repositories to add.  The default
is an empty list.

- __download__: Boolean flag to specify whether to download the deb /
rpm packages instead of installing them.  The default is False.

- __download_directory__: The deb package download location. This
parameter is ignored if `download` is False. The default value is
`/var/tmp/packages_download`.

- __epel__: Boolean flag to specify whether to enable the Extra Packages
for Enterprise Linux (EPEL) repository.  The default is False.
This parameter is ignored if the Linux distribution is not
RHEL-based.

- __extract__: Location where the downloaded packages should be
extracted. Note, this extracts and does not install the packages,
i.e., the package manager is bypassed. After the downloaded
packages are extracted they are deleted. This parameter is ignored
if `download` is False. If empty, then the downloaded packages are
not extracted. The default value is an empty string.

- __ospackages__: A list of packages to install.  The list is used for
both Ubuntu and RHEL-based Linux distributions, therefore only
packages with the consistent names across Linux distributions
should be specified.  This parameter is ignored if `apt` or `yum`
is specified.  The default value is an empty list.

- __scl__: Boolean flag to specify whether to enable the Software
Collections (SCL) repository.  The default is False.  This
parameter is ignored if the Linux distribution is not RHEL-based.

- __yum__: A list of RPM packages to install.  The default value is an
empty list.

- __yum_keys__: A list of GPG keys to import.  The default is an empty
list.

- __yum_repositories__: A list of yum repositories to add.  The default
is an empty list.

__Examples__


```python
packages(ospackages=['make', 'wget'])
```

```python
packages(apt=['zlib1g-dev'], yum=['zlib-devel'])
```

```python
packages(apt=['python3'], yum=['python34'], epel=True)
```


# pgi
```python
pgi(self, **kwargs)
```
The `pgi` building block downloads and installs the PGI compiler.
Currently, the only option is to install the latest community
edition.

You must agree to the [PGI End-User License Agreement](https://www.pgroup.com/doc/LICENSE.txt) to use this
building block.

As a side effect, a toolchain is created containing the PGI
compilers.  The tool can be passed to other operations that want
to build using the PGI compilers.

__Parameters__


- __environment__: Boolean flag to specify whether the environment
(`LD_LIBRARY_PATH`, `PATH`, and potentially other variables)
should be modified to include the PGI compiler. The default is
True.

- __eula__: By setting this value to `True`, you agree to the [PGI End-User License Agreement](https://www.pgroup.com/doc/LICENSE.txt).
The default value is `False`.

- __extended_environment__: Boolean flag to specify whether an extended
set of environment variables should be defined.  If True, the
- __following environment variables will be defined__: `CC`, `CPP`,
`CXX`, `F77`, `F90`, `FC`, and `MODULEPATH`.  In addition, if the
PGI MPI component is selected then `PGI_OPTL_INCLUDE_DIRS` and
`PGI_OPTL_LIB_DIRS` will also be defined and `PATH` and
`LD_LIBRARY_PATH` will include the PGI MPI component.  If False,
then only `PATH` and `LD_LIBRARY_PATH` will be extended to include
the PGI compiler.  The default value is `False`.

- __mpi__: Boolean flag to specify whether the MPI component should be
installed.  If True, MPI will be installed.  The default value is
False.

- __ospackages__: List of OS packages to install prior to installing the
PGI compiler.  For Ubuntu, the default values are `gcc`, `g++`,
`libnuma1` and `perl`, and also `wget` (if downloading the PGI
compiler rather than using a tarball in the local build context).
For RHEL-based Linux distributions, the default values are `gcc`,
`gcc-c++`, `numactl-libs` and `perl`, and also `wget` (if
downloading the PGI compiler rather than using a tarball in the
local build context).

- __prefix__: The top level install prefix.  The default value is
`/opt/pgi`.

- __system_cuda__: Boolean flag to specify whether the PGI compiler
should use the system CUDA.  If False, the version(s) of CUDA
bundled with the PGI compiler will be installed.  The default
value is False.

- __tarball__: Path to the PGI compiler tarball relative to the local
build context.  The default value is empty.  If this is defined,
the tarball in the local build context will be used rather than
downloading the tarball from the web.

- __version__: The version of the PGI compiler to use.  Note this value
is currently only used when setting the environment and does not
control the version of the compiler downloaded.  The default value
is `19.4`.

__Examples__


```python
pgi(eula=True)
```

```python
pgi(eula=True, tarball='pgilinux-2017-1710-x86_64.tar.gz')
```

```python
p = pgi(eula=True)
openmpi(..., toolchain=p.toolchain, ...)
```


## runtime
```python
pgi.runtime(self, _from=u'0')
```
Generate the set of instructions to install the runtime specific
components from a build in a previous stage.

__Examples__


```python
p = pgi(...)
Stage0 += p
Stage1 += p.runtime()
```

# pip
```python
pip(self, **kwargs)
```
The `pip` building block installs Python packages from PyPi.

__Parameters__


- __ospackages__: List of OS packages to install prior to installing
PyPi packages.  For Ubuntu, the default values are `python-pip`,
`python-setuptools`, and `python-wheel` for Python 2.x and
`python3-pip`, `python3-setuptools`, and `python3-wheel` for
Python 3.x.  For RHEL-based Linux distributions, the default
values are `python-pip` for Python 2.x and `python34-pip` for
Python 3.x.

- __packages__: List of PyPi packages to install.  The default is
an empty list.

- __pip__: The name of the `pip` tool to use. The default is `pip`.

- __upgrade__: Boolean flag to control whether pip itself should be
upgraded prior to installing any PyPi packages.  The default is
False.

__Examples__


```python
pip(packages=['hpccm'])
```

```python
pip(packages=['hpccm'], pip='pip3')
```


# pnetcdf
```python
pnetcdf(self, **kwargs)
```
The `pnetcdf` building block downloads, configures, builds, and
installs the
[PnetCDF](http://cucis.ece.northwestern.edu/projects/PnetCDF/index.html)
component.

__Parameters__


- __check__: Boolean flag to specify whether the `make check` step
should be performed.  The default is False.

- __configure_opts__: List of options to pass to `configure`.  The
default values are `--enable-shared`.

- __environment__: Boolean flag to specify whether the environment
(`LD_LIBRARY_PATH` and `PATH`) should be modified to include
PnetCDF. The default is True.

- __ldconfig__: Boolean flag to specify whether the PnetCDF library
directory should be added dynamic linker cache.  If False, then
`LD_LIBRARY_PATH` is modified to include the PnetCDF library
directory. The default value is False.

- __ospackages__: List of OS packages to install prior to configuring
and building.  The default values are `m4`, `make`, `tar`, and
`wget`.

- __prefix__: The top level install location.  The default value is
`/usr/local/pnetcdf`.

- __toolchain__: The toolchain object.  A MPI compiler toolchain must be
used.  The default is to use the standard MPI compiler wrappers,
e.g., `CC=mpicc`, `CXX=mpicxx`, etc.

- __version__: The version of PnetCDF source to download.  The default
value is `1.11.2`.

__Examples__


```python
pnetcdf(prefix='/opt/pnetcdf/1.10.0', version='1.10.0')
```

```python
ompi = openmpi(...)
pnetcdf(toolchain=ompi.toolchain, ...)
```


## runtime
```python
pnetcdf.runtime(self, _from=u'0')
```
Generate the set of instructions to install the runtime specific
components from a build in a previous stage.

__Examples__


```python
p = pnetcdf(...)
Stage0 += p
Stage1 += p.runtime()
```

# python
```python
python(self, **kwargs)
```
The `python` building block installs Python from the upstream Linux
distribution.

__Parameters__


- __devel__: Boolean flag to specify whether to also install the Python
development headers and libraries.  The default is False.

- __python2__: Boolean flag to specify whether to install Python version
2.  The default is True.

- __python3__: Boolean flag to specify whether to install Python version
3.  The default is True.

__Examples__


```python
python()
```

```python
python(python3=False)
```


## runtime
```python
python.runtime(self, _from=u'0')
```
Generate the set of instructions to install the runtime specific
components from a build in a previous stage.

__Examples__


```python
p = python(...)
Stage0 += p
Stage1 += p.runtime()
```

# scif
```python
scif(self, **kwargs)
```
The `scif` building blocks installs components using the
[Scientific Filesystem (SCI-F)](https://sci-f.github.io).

Other building blocks and / or primitives should be added to
the `scif` building block using the `+=` syntax.

If not generating a Singularity definition file, SCI-F should be
installed using the [`pip`](#pip) building block prior to this
building block.

If not generating a Singularity definition file, this module
creates SCI-F recipe files in the current directory (see also the
`file` parameter).

__Parameters__


<<<<<<< HEAD
- ___arguments__: Using experimental syntax to supply Docker RUN arguments.
Can be used to mount a host path into the container during build.
- __Requires env var DOCKER_BUILDKIT=1 and the following line in the Dockerfile__:
__syntax=docker/dockerfile:experimental__

(Docker specific), see also:
https://github.com/moby/buildkit/blob/master/frontend/dockerfile/docs/experimental.md#experimental-syntaxes

file: The SCI-F recipe file name.  The default value is the name
=======
- ___arguments__: Specify additional [Dockerfile RUN arguments](https://github.com/moby/buildkit/blob/master/frontend/dockerfile/docs/experimental.md) (Docker specific).

- __file__: The SCI-F recipe file name.  The default value is the name
>>>>>>> 67199033
parameter with the `.scif` suffix.

name: The name to use to label the SCI-F application.  This
parameter is required.

_native: Boolean flag to specify whether to use the native
Singularity support for SCI-F when generating Singularity
definition files.  The default is True (Singularity specific).

__Examples__


```python
pip(packages=['scif'])
s = scif(name='example')
s += openmpi(prefix='/scif/apps/example')
s += shell(commands=[...])
```


## runtime
```python
scif.runtime(self, _from=u'0')
```
Generate the set of instructions to install the runtime specific
components from a build in a previous stage.

The entire `/scif` directory is copied into the runtime stage
on the first call.  Subsequent calls do nothing.

__Examples__

```python
s = scif(...)
Stage0 += s
Stage1 += s.runtime()
```


# sensei
```python
sensei(self, **kwargs)
```
The `sensei` building block configures, builds, and installs the
[SENSEI](https://sensei-insitu.org) component.

The [CMake](#cmake) building block should be installed prior to
this building block.

In most cases, one or both of the [Catalyst](#catalyst) or
[Libsim](#libsim) building blocks should be installed.

If GPU rendering will be used then a
[cudagl](https://hub.docker.com/r/nvidia/cudagl) base image is
recommended.

__Parameters__


- __branch__: The branch of SENSEI to use.  The default value is
`v2.1.1`.

- __catalyst__: Flag to specify the location of the ParaView/Catalyst
installation, e.g., `/usr/local/catalyst`.  If set, then the
[Catalyst](#catalyst) building block should be installed prior to
this building block.  The default value is empty.

- __cmake_opts__: List of options to pass to `cmake`.  The default value
is `-DENABLE_SENSEI=ON`.

- __libsim__: Flag to specify the location of the VisIt/Libsim
installation, e.g., `/usr/local/visit`.  If set, then the
[Libsim](#libsim) building block should be installed prior to this
building block.  The `vtk` option should also be set.  The default
value is empty.

- __miniapps__: Boolean flag to specify whether the SENSEI mini-apps
should be built and installed.  The default is False.

- __ospackages__: List of OS packages to install prior to configuring
and building.  The default values are `ca-certificates`, `git`,
and `make`.

- __prefix__: The top level install location.  The default value is
`/usr/local/sensei`.

- __toolchain__: The toolchain object.  This should be used if
non-default compilers or other toolchain options are needed.  The
default is empty.

- __vtk__: Flag to specify the location of the VTK installation.  If
`libsim` is defined, this option must be set to the Libsim VTK
location, e.g.,
`/usr/local/visit/third-party/vtk/6.1.0/linux-x86_64_gcc-5.4/lib/cmake/vtk-6.1`. Note
that the compiler version is embedded in the Libsim VTK path.  The
compiler version may differ depending on which base image is used;
version 5.4 corresponds to Ubuntu 16.04. The default value is
empty.

__Examples__


```python
sensei(branch='v2.1.1', catalyst='/usr/local/catalyst',
       prefix='/opt/sensei')
```

```python
sensei(libsim='/usr/local/visit',
       vtk='/usr/local/visit/third-party/vtk/6.1.0/linux-x86_64_gcc-5.4/lib/cmake/vtk-6.1')
```


## runtime
```python
sensei.runtime(self, _from=u'0')
```
Generate the set of instructions to install the runtime specific
components from a build in a previous stage.

__Examples__

```python
s = sensei(...)
Stage0 += s
Stage1 += s.runtime()
```

# ucx
```python
ucx(self, **kwargs)
```
The `ucx` building block configures, builds, and installs the
[UCX](https://github.com/openucx/ucx) component.

An InfiniBand building block ([OFED](#ofed) or [Mellanox
OFED](#mlnx_ofed)) should be installed prior to this building
block.  One or all of the [gdrcopy](#gdrcopy), [KNEM](#knem), and
[XPMEM](#xpmem) building blocks should also be installed prior to
this building block.

__Parameters__


- __configure_opts__: List of options to pass to `configure`.  The
default values are `--enable-optimizations`, `--disable-logging`,
`--disable-debug`, `--disable-assertions`,
`--disable-params-check`, and `--disable-doxygen-doc`.

- __cuda__: Flag to control whether a CUDA aware build is performed.  If
True, adds `--with-cuda=/usr/local/cuda` to the list of
`configure` options.  If a string, uses the value of the string as
the CUDA path.  If the toolchain specifies `CUDA_HOME`, then that
path is used.  If False, adds `--without-cuda` to the list of
`configure` options.  The default value is an empty string.

- __environment__: Boolean flag to specify whether the environment
(`LD_LIBRARY_PATH` and `PATH`) should be modified to include
UCX. The default is True.

- __gdrcopy__: Flag to control whether gdrcopy is used by the build.  If
True, adds `--with-gdrcopy` to the list of `configure` options.
If a string, uses the value of the string as the gdrcopy path,
e.g., `--with-gdrcopy=/path/to/gdrcopy`.  If False, adds
`--without-gdrcopy` to the list of `configure` options.  The
default is an empty string, i.e., include neither `--with-gdrcopy`
not `--without-gdrcopy` and let `configure` try to automatically
detect whether gdrcopy is present or not.

- __knem__: Flag to control whether KNEM is used by the build.  If True,
adds `--with-knem` to the list of `configure` options.  If a
string, uses the value of the string as the KNEM path, e.g.,
`--with-knem=/path/to/knem`.  If False, adds `--without-knem` to
the list of `configure` options.  The default is an empty string,
i.e., include neither `--with-knem` not `--without-knem` and let
`configure` try to automatically detect whether KNEM is present or
not.

- __ldconfig__: Boolean flag to specify whether the UCX library
directory should be added dynamic linker cache.  If False, then
`LD_LIBRARY_PATH` is modified to include the UCX library
directory. The default value is False.

- __ofed__: Flag to control whether OFED is used by the build.  If True,
adds `--with-verbs` and `--with-rdmacm` to the list of `configure`
options.  If a string, uses the value of the string as the OFED
path, e.g., `--with-verbs=/path/to/ofed`.  If False, adds
`--without-verbs` and `--without-rdmacm` to the list of
`configure` options.  The default is an empty string, i.e.,
include neither `--with-verbs` not `--without-verbs` and let
`configure` try to automatically detect whether OFED is present or
not.

- __ospackages__: List of OS packages to install prior to configuring
and building.  For Ubuntu, the default values are `binutils-dev`,
`file`, `libnuma-dev`, `make`, and `wget`. For RHEL-based Linux
distributions, the default values are `binutils-devel`, `file`,
`make`, `numactl-devel`, and `wget`.

- __prefix__: The top level install location.  The default value is
`/usr/local/ucx`.

- __toolchain__: The toolchain object.  This should be used if
non-default compilers or other toolchain options are needed.  The
default value is empty.

- __version__: The version of UCX source to download.  The default value
is `1.5.2`.

- __xpmem__: Flag to control whether XPMEM is used by the build.  If
True, adds `--with-xpmem` to the list of `configure` options.  If
a string, uses the value of the string as the XPMEM path, e.g.,
`--with-xpmem=/path/to/xpmem`.  If False, adds `--without-xpmem`
to the list of `configure` options.  The default is an empty
string, i.e., include neither `--with-xpmem` not `--without-xpmem`
and let `configure` try to automatically detect whether XPMEM is
present or not.

__Examples__


```python
ucx(cuda=False, prefix='/opt/ucx/1.4.0', version='1.4.0')
```

```python
ucx(cuda='/usr/local/cuda', gdrcopy='/usr/local/gdrcopy',
    knem='/usr/local/knem', xpmem='/usr/local/xpmem')
```


## runtime
```python
ucx.runtime(self, _from=u'0')
```
Generate the set of instructions to install the runtime specific
components from a build in a previous stage.

__Examples__


```python
u = ucx(...)
Stage0 += u
Stage1 += u.runtime()
```

# xpmem
```python
xpmem(self, **kwargs)
```
The `xpmem` building block builds and installs the user space
library from the [XPMEM](https://gitlab.com/hjelmn/xpmem)
component.

__Parameters__


- __branch__: The branch of XPMEM to use.  The default value is
`master`.

- __configure_opts__: List of options to pass to `configure`.  The
default values are `--disable-kernel-module`.

- __environment__: Boolean flag to specify whether the environment
(`CPATH`, `LD_LIBRARY_PATH` and `LIBRARY_PATH`) should be modified
to include XPMEM. The default is True.

- __ldconfig__: Boolean flag to specify whether the XPMEM library
directory should be added dynamic linker cache.  If False, then
`LD_LIBRARY_PATH` is modified to include the XPMEM library
directory. The default value is False.

- __ospackages__: List of OS packages to install prior to configuring
and building.  The default value are `autoconf`, `automake`,
`ca-certificates`, `file, `git`, `libtool`, and `make`.

- __prefix__: The top level install location.  The default value is
`/usr/local/xpmem`.

- __toolchain__: The toolchain object.  This should be used if
non-default compilers or other toolchain options are needed.  The
default is empty.

__Examples__


```python
xpmem(prefix='/opt/xpmem', branch='master')
```


## runtime
```python
xpmem.runtime(self, _from=u'0')
```
Generate the set of instructions to install the runtime specific
components from a build in a previous stage.

__Examples__


```python
x = xpmem(...)
Stage0 += x
Stage1 += x.runtime()
```

# yum
```python
yum(self, **kwargs)
```
The `yum` building block specifies the set of operating system
packages to install.  This building block should only be used on
images that use the Red Hat package manager (e.g., CentOS).

In most cases, the [`packages` building block](#packages) should
be used instead of `yum`.

__Parameters__


- __download__: Boolean flag to specify whether to download the rpm
packages instead of installing them.  The default is False.

- __download_directory__: The deb package download location. This
parameter is ignored if `download` is False. The default value is
`/var/tmp/yum_download`.

- __epel__: - Boolean flag to specify whether to enable the Extra
Packages for Enterprise Linux (EPEL) repository.  The default is
False.

- __extract__: Location where the downloaded packages should be
extracted. Note, this extracts and does not install the packages,
i.e., the package manager is bypassed. After the downloaded
packages are extracted they are deleted. This parameter is ignored
if `download` is False. If empty, then the downloaded packages are
not extracted. The default value is an empty string.

- __keys__: A list of GPG keys to import.  The default is an empty list.

- __ospackages__: A list of packages to install.  The default is an
empty list.

- __repositories__: A list of yum repositories to add.  The default is
an empty list.

- __scl__: - Boolean flag to specify whether to enable the Software
Collections (SCL) repository.  The default is False.

__Examples__


```python
yum(ospackages=['make', 'wget'])
```

<|MERGE_RESOLUTION|>--- conflicted
+++ resolved
@@ -2482,27 +2482,15 @@
 __Parameters__
 
 
-<<<<<<< HEAD
-- ___arguments__: Using experimental syntax to supply Docker RUN arguments.
-Can be used to mount a host path into the container during build.
-- __Requires env var DOCKER_BUILDKIT=1 and the following line in the Dockerfile__:
-__syntax=docker/dockerfile:experimental__
-
-(Docker specific), see also:
-https://github.com/moby/buildkit/blob/master/frontend/dockerfile/docs/experimental.md#experimental-syntaxes
-
-file: The SCI-F recipe file name.  The default value is the name
-=======
 - ___arguments__: Specify additional [Dockerfile RUN arguments](https://github.com/moby/buildkit/blob/master/frontend/dockerfile/docs/experimental.md) (Docker specific).
 
 - __file__: The SCI-F recipe file name.  The default value is the name
->>>>>>> 67199033
 parameter with the `.scif` suffix.
 
-name: The name to use to label the SCI-F application.  This
+- __name__: The name to use to label the SCI-F application.  This
 parameter is required.
 
-_native: Boolean flag to specify whether to use the native
+- ___native__: Boolean flag to specify whether to use the native
 Singularity support for SCI-F when generating Singularity
 definition files.  The default is True (Singularity specific).
 
