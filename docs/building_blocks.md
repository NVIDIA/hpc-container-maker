# arm_allinea_studio
```python
arm_allinea_studio(self, **kwargs)
```
The `arm_allinea_studio` building block downloads and installs the
[Arm Allinea
Studio](https://developer.arm.com/tools-and-software/server-and-hpc/arm-architecture-tools/arm-allinea-studio).

You must agree to the [Arm End User License Agreement](https://developer.arm.com/tools-and-software/server-and-hpc/arm-architecture-tools/arm-allinea-studio/licensing/eula)
to use this building block.

As a side effect, a toolchain is created containing the Arm
Allinea Studio compilers.  The toolchain can be passed to other
operations that want to build using the Arm Allinea Studio
compilers.  However, the environment is not automatically
configured for the Arm Allinea Studio compilers.  The desired
environment module must be manually loaded, e.g., `module load
Generic-AArch64/RHEL/7/arm-linux-compiler/20.0`.

__Parameters__


- __environment__: Boolean flag to specify whether the environment
(`MODULEPATH`) should be modified to include Arm Allinea
Studio. The default is True.

- __eula__: By setting this value to `True`, you agree to the [Arm End User License Agreement](https://developer.arm.com/tools-and-software/server-and-hpc/arm-architecture-tools/arm-allinea-studio/licensing/eula).
The default value is `False`.

- __microarchitectures__: List of microarchitectures to install.
Available values are `generic`, `generic-sve`, `neoverse-n1`, and
`thunderx2t99`.  Irrespective of this setting, the generic
implementation will always be installed.  The default is
`generic`.

- __ospackages__: List of OS packages to install prior to installing Arm
Allinea Studio.  For Ubuntu, the default values are `libc6-dev`,
`lmod`, `python`, `tar`, `tcl`, and `wget`.  For RHEL-based Linux
distributions, the default values are `glibc-devel`, `Lmod`,
`tar`, and `wget`.

- __prefix__: The top level install prefix.  The default value is
`/opt/arm`.

- __tarball__: Path to the Arm Allinea Studio tarball relative to the
local build context.  The default value is empty.  If this is
defined, the tarball in the local build context will be used
rather than downloading the tarball from the web.

- __version__: The version of Arm Allinea Studio to install.  The
default value is `20.0`.  Due to differences in the packaging
scheme, versions prior to 20.0 are not supported.

__Examples__


```python
arm_allinea_studio(eula=True,
                   microarchitectures=['generic', 'thunderx2t99'],
                   version='20.0')
```


## runtime
```python
arm_allinea_studio.runtime(self, _from=u'0')
```
Generate the set of instructions to install the runtime specific
components from a build in a previous stage.

__Examples__


```python
a = arm_allinea_compiler(...)
Stage0 += a
Stage1 += a.runtime()
```

# apt_get
```python
apt_get(self, **kwargs)
```
The `apt_get` building block specifies the set of operating system
packages to install.  This building block should only be used on
images that use the Debian package manager (e.g., Ubuntu).

In most cases, the [`packages` building block](#packages) should be
used instead of `apt_get`.

__Parameters__


- __aptitude__: Boolean flag to specify whether `aptitude` should be
used instead of `apt-get`.  The default is False.

- __download__: Boolean flag to specify whether to download the deb
packages instead of installing them.  The default is False.

- __download_directory__: The deb package download location. This
parameter is ignored if `download` is False. The default value is
`/var/tmp/apt_get_download`.

- __extract__: Location where the downloaded packages should be
extracted. Note, this extracts and does not install the packages,
i.e., the package manager is bypassed. After the downloaded
packages are extracted they are deleted. This parameter is ignored
if `download` is False. If empty, then the downloaded packages are
not extracted. The default value is an empty string.

- __keys__: A list of GPG keys to add.  The default is an empty list.

- __ospackages__: A list of packages to install.  The default is an
empty list.

- __ppas__: A list of personal package archives to add.  The default is
an empty list.

- __repositories__: A list of apt repositories to add.  The default is
an empty list.

__Examples__


```python
apt_get(ospackages=['make', 'wget'])
```


# boost
```python
boost(self, **kwargs)
```
The `boost` building block downloads and installs the
[Boost](https://www.boost.org) component.

__Parameters__


- __bootstrap_opts__: List of options to pass to `bootstrap.sh`.  The
default is an empty list.

- __environment__: Boolean flag to specify whether the environment
(`LD_LIBRARY_PATH`) should be modified to include Boost. The
default is True.

- __ldconfig__: Boolean flag to specify whether the Boost library
directory should be added dynamic linker cache.  If False, then
`LD_LIBRARY_PATH` is modified to include the Boost library
directory. The default value is False.

- __ospackages__: List of OS packages to install prior to building.  For
Ubuntu, the default values are `bzip2`, `libbz2-dev`, `tar`,
`wget`, and `zlib1g-dev`.  For RHEL-based Linux distributions the
default values are `bzip2`, `bzip2-devel`, `tar`, `wget`, `which`,
and `zlib-devel`.

- __prefix__: The top level installation location.  The default value
is `/usr/local/boost`.

- __python__: Boolean flag to specify whether Boost should be built with
Python support.  If enabled, the Python C headers need to be
installed (typically this can be done by adding `python-dev` or
`python-devel` to the list of OS packages).  The default is False.

- __sourceforge__: Boolean flag to specify whether Boost should be
downloaded from SourceForge rather than the current Boost
repository.  For versions of Boost older than 1.63.0, the
SourceForge repository should be used.  The default is False.

- __version__: The version of Boost source to download.  The default
value is `1.72.0`.

__Examples__


```python
boost(prefix='/opt/boost/1.67.0', version='1.67.0')
```

```python
boost(sourceforge=True, version='1.57.0')
```


## runtime
```python
boost.runtime(self, _from=u'0')
```
Generate the set of instructions to install the runtime specific
components from a build in a previous stage.

__Examples__


```python
b = boost(...)
Stage0 += b
Stage1 += b.runtime()
```

# catalyst
```python
catalyst(self, **kwargs)
```
The `catalyst` building block configures, builds, and installs the
[ParaView Catalyst](https://www.paraview.org/in-situ/) component.

The [CMake](#cmake) building block should be installed prior to
this building block.

A MPI building block should be installed prior to this building
block.

If GPU rendering will be used then a
[cudagl](https://hub.docker.com/r/nvidia/cudagl) base image is
recommended.

__Parameters__


- __cmake_opts__: List of options to pass to `cmake`.  The default is an
empty list.

- __edition__: The Catalyst edition to use. Valid choices are `Base`,
`Base-Essentials`, `Base-Essentials-Extras`,
`Base-Essentials-Extras-Rendering-Base`, `Base-Enable-Python`,
`Base-Enable-Python-Essentials`,
`Base-Enable-Python-Essentials-Extras`, and
`Base-Enable-Python-Essentials-Extras-Rendering-Base`.  If a
Python edition is selected, then the [Python](#python) building
block should be installed with development libraries prior to this
building block. The default value is
`Base-Enable-Python-Essentials-Extras-Rendering-Base`.

- __environment__: Boolean flag to specify whether the environment
(`LD_LIBRARY_PATH` and `PATH`) should be modified to include
ParaView Catalyst. The default is True.

- __ldconfig__: Boolean flag to specify whether the Catalyst library
directory should be added dynamic linker cache.  If False, then
`LD_LIBRARY_PATH` is modified to include the Catalyst library
directory. The default value is False.

- __ospackages__: List of OS packages to install prior to configuring
and building.  For Ubuntu, the default values are `git`, `gzip`,
`make`, `tar`, and `wget`.  If a rendering edition is selected
then `libxau-dev`, `libxext-dev`, `libxt-dev`, `libice-dev`,
`libsm-dev`, `libx11-dev`, `libgl1-mesa-dev` are also included.
For RHEL-based Linux distributions, the default values are `git`,
`gzip`, `make`, `tar`, `wget`, and `which`.  If a rendering
edition is selected then `libX11-devel`, `libXau-devel`,
`libXext-devel`, `libXt-devel`, `libICE-devel`, `libSM-devel`,
`libglvnd-devel`, `mesa-libGL-devel` are also included.

- __prefix__: The top level install location.  The default value is
`/usr/local/catalyst`.

- __toolchain__: The toolchain object.  This should be used if
non-default compilers or other toolchain options are needed.  The
default is empty.

- __version__: The version of Catalyst source to download.  The default
value is `5.6.1`.

__Examples__


```python
catalyst(prefix='/opt/catalyst/5.6.0', version='5.6.0')
```


## runtime
```python
catalyst.runtime(self, _from=u'0')
```
Generate the set of instructions to install the runtime specific
components from a build in a previous stage.

__Examples__

```python
c = catalyst(...)
Stage0 += c
Stage1 += c.runtime()
```

# cgns
```python
cgns(self, **kwargs)
```
The `cgns` building block downloads and installs the
[CGNS](https://cgns.github.io/index.html) component.

The [HDF5](#hdf5) building block should be installed prior to this
building block.

__Parameters__


- __check__: Boolean flag to specify whether the test cases should be
run.  The default is False.

- __configure_opts__: List of options to pass to `configure`.  The
default value is `--with-hdf5=/usr/local/hdf5` and `--with-zlib`.

- __disable_FEATURE__: Flags to control disabling features when
configuring.  For instance, `disable_foo=True` maps to
`--disable-foo`.  Underscores in the parameter name are converted
to dashes.

- __enable_FEATURE[=ARG]__: Flags to control enabling features when
configuring.  For instance, `enable_foo=True` maps to
`--enable-foo` and `enable_foo='yes'` maps to `--enable-foo=yes`.
Underscores in the parameter name are converted to dashes.

- __prefix__: The top level install location.  The default value is
`/usr/local/cgns`.

- __ospackages__: List of OS packages to install prior to configuring
and building.  For Ubuntu, the default values are `file`, `make`,
`wget`, and `zlib1g-dev`.  For RHEL-based Linux distributions the
default values are `bzip2`, `file`, `make`, `wget` and
`zlib-devel`.

- __toolchain__: The toolchain object.  This should be used if
non-default compilers or other toolchain options are needed.  The
default is empty.

- __version__: The version of CGNS source to download.  The default
value is `3.4.0`.

- __with_PACKAGE[=ARG]__: Flags to control optional packages when
configuring.  For instance, `with_foo=True` maps to `--with-foo`
and `with_foo='/usr/local/foo'` maps to
`--with-foo=/usr/local/foo`.  Underscores in the parameter name
are converted to dashes.

- __without_PACKAGE__: Flags to control optional packages when
configuring.  For instance `without_foo=True` maps to
`--without-foo`.  Underscores in the parameter name are converted
to dashes.

__Examples__


```python
cgns(prefix='/opt/cgns/3.3.1', version='3.3.1')
```

## runtime
```python
cgns.runtime(self, _from=u'0')
```
Generate the set of instructions to install the runtime specific
components from a build in a previous stage.

__Example__


```python
c = cgns(...)
Stage0 += c
Stage1 += c.runtime()
```

# charm
```python
charm(self, **kwargs)
```
The `charm` building block downloads and install the
[Charm++](http://charm.cs.illinois.edu/research/charm) component.

__Parameters__


- __basedir__: List of additional include and library paths for building
Charm++.  The default is an empty list.

- __check__: Boolean flag to specify whether the test cases should be
run.  The default is False.

- __environment__: Boolean flag to specify whether the environment
(`LD_LIBRARY_PATH`, `PATH`, and other variables) should be
modified to include Charm++. The default is True.

- __ldconfig__: Boolean flag to specify whether the Charm++ library
directory should be added dynamic linker cache.  If False, then
`LD_LIBRARY_PATH` is modified to include the Charm++ library
directory. The default value is False.

- __options__: List of additional options to use when building Charm++.
The default values are `--build-shared`, and `--with-production`.

- __ospackages__: List of OS packages to install prior to configuring
and building.  The default values are `autoconf`, `automake`,
`git`, `libtool`, `make`, and `wget`.

- __prefix__: The top level install prefix.  The default value is
`/usr/local`.

- __target__: The target Charm++ framework to build.  The default value
is `charm++`.

- __target_architecture__: The target machine architecture to build.
For x86_64 processors, the default value is
`multicore-linux-x86_64`.  For aarch64 processors, the default
value is `multicore-arm8`.  For ppc64le processors, the default is
`multicore-linux-ppc64le`.

- __version__: The version of Charm++ to download.  The default value is
`6.9.0`.

__Examples__


```python
charm(prefix='/opt', version='6.8.2')
```

```python
charm(target_architecture='mpi-linux-x86_64')
```


## runtime
```python
charm.runtime(self, _from=u'0')
```
Generate the set of instructions to install the runtime specific
components from a build in a previous stage.

__Example__


```python
c = charm(...)
Stage0 += c
Stage1 += c.runtime()
```

# cmake
```python
cmake(self, **kwargs)
```
The `cmake` building block downloads and installs the
[CMake](https://cmake.org) component.

__Parameters__


- __bootstrap_opts__: List of options to pass to `bootstrap` when
building from source.  The default is an empty list.

- __eula__: By setting this value to `True`, you agree to the [CMake End-User License Agreement](https://gitlab.kitware.com/cmake/cmake/raw/master/Copyright.txt).
The default value is `False`.

- __ospackages__: List of OS packages to install prior to installing.
The default values are `make` and `wget`.

- __prefix__: The top level install location.  The default value is
`/usr/local`.

- __source__: Boolean flag to specify whether to build CMake from
source.  If True, includes the `libssl-dev` package in the list of
OS packages for Ubuntu, and `openssl-devel` for RHEL-based
distributions.  For x86_64 processors, the default is False, i.e.,
use the available pre-compiled package.  For all other processors,
the default is True.

- __version__: The version of CMake to download.  The default value is
`3.16.3`.

__Examples__


```python
cmake(eula=True)
```

```python
cmake(eula=True, version='3.10.3')
```


# conda
```python
conda(self, **kwargs)
```
The `conda` building block installs Anaconda.

You must agree to the [Anaconda End User License Agreement](https://docs.anaconda.com/anaconda/eula/) to use this building block.

__Parameters__


- __channels__: List of additional Conda channels to enable.  The
default is an empty list.

- __environment__: Path to the Conda environment file to clone.  The
default value is empty.

- __eula__: By setting this value to `True`, you agree to the [Anaconda End User License Agreement](https://docs.anaconda.com/anaconda/eula/).
The default value is `False`.

- __ospackages__: List of OS packages to install prior to installing
Conda.  The default values are `ca-certificates` and `wget`.

- __packages__: List of Conda packages to install.  The default is an
empty list.

- __prefix__: The top level install location.  The default value is
`/usr/local/anaconda`.

- __python2__: Boolean flag to specify that the Python 2 version of
Anaconda should be installed.  The default is False.

- __version__: The version of Anaconda to download.  The default value
is `4.7.12`.

__Examples__


```python
conda(packages=['numpy'])
```

```python
conda(channels=['conda-forge', 'nvidia'], prefix='/opt/conda')
```

```python
conda(environment='environment.yml')
```


## runtime
```python
conda.runtime(self, _from=u'0')
```
Generate the set of instructions to install the runtime specific
components from a build in a previous stage.

__Examples__


```python
c = conda(...)
Stage0 += c
Stage1 += c.runtime()
```

# fftw
```python
fftw(self, **kwargs)
```
The `fftw` building block downloads, configures, builds, and
installs the [FFTW](http://www.fftw.org) component.  Depending on
the parameters, the source will be downloaded from the web
(default) or copied from a source directory in the local build
context.

__Parameters__


- __check__: Boolean flag to specify whether the `make check` step
should be performed.  The default is False.

- __configure_opts__: List of options to pass to `configure`.  For
x86_64 processors, the default values are `--enable-shared`,
`--enable-openmp`, `--enable-threads`, and `--enable-sse2`.  For
other processors, the default values are `--enable-shared`,
`--enable-openmp`, and `--enable-threads`.

- __directory__: Path to the unpackaged source directory relative to the
local build context.  The default value is empty.  If this is
defined, the source in the local build context will be used rather
than downloading the source from the web.

- __disable_FEATURE__: Flags to control disabling features when
configuring.  For instance, `disable_foo=True` maps to
`--disable-foo`.  Underscores in the parameter name are converted
to dashes.

- __enable_FEATURE[=ARG]__: Flags to control enabling features when
configuring.  For instance, `enable_foo=True` maps to
`--enable-foo` and `enable_foo='yes'` maps to `--enable-foo=yes`.
Underscores in the parameter name are converted to dashes.

- __environment__: Boolean flag to specify whether the environment
(`LD_LIBRARY_PATH`) should be modified to include FFTW. The
default is True.

- __ldconfig__: Boolean flag to specify whether the FFTW library
directory should be added dynamic linker cache.  If False, then
`LD_LIBRARY_PATH` is modified to include the FFTW library
directory. The default value is False.

- __mpi__: Boolean flag to specify whether to build with MPI support
enabled.  The default is False.

- __ospackages__: List of OS packages to install prior to configuring
and building.  The default values are `file`, `make`, and `wget`.

- __prefix__: The top level install location.  The default value is
`/usr/local/fftw`.

- __toolchain__: The toolchain object.  This should be used if
non-default compilers or other toolchain options are needed.  The
default is empty.

- __version__: The version of FFTW source to download.  This value is
ignored if `directory` is set.  The default value is `3.3.8`.

- __with_PACKAGE[=ARG]__: Flags to control optional packages when
configuring.  For instance, `with_foo=True` maps to `--with-foo`
and `with_foo='/usr/local/foo'` maps to
`--with-foo=/usr/local/foo`.  Underscores in the parameter name
are converted to dashes.

- __without_PACKAGE__: Flags to control optional packages when
configuring.  For instance `without_foo=True` maps to
`--without-foo`.  Underscores in the parameter name are converted
to dashes.

__Examples__


```python
fftw(prefix='/opt/fftw/3.3.7', version='3.3.7')
```

```python
fftw(directory='sources/fftw-3.3.7')
```

```python
p = pgi(eula=True)
fftw(toolchain=p.toolchain)
```

```python
fftw(check=True, configure_opts=['--enable-shared', '--enable-threads',
                                 '--enable-sse2', '--enable-avx'])
```


## runtime
```python
fftw.runtime(self, _from=u'0')
```
Generate the set of instructions to install the runtime specific
components from a build in a previous stage.

__Examples__


```python
f = fftw(...)
Stage0 += f
Stage1 += f.runtime()
```

# gdrcopy
```python
gdrcopy(self, **kwargs)
```
The `gdrcopy` building block builds and installs the user space
library from the [gdrcopy](https://github.com/NVIDIA/gdrcopy)
component.

__Parameters__


- __environment__: Boolean flag to specify whether the environment
(`CPATH`, `LIBRARY_PATH`, and `LD_LIBRARY_PATH`) should be
modified to include the gdrcopy. The default is True.

- __ldconfig__: Boolean flag to specify whether the gdrcopy library
directory should be added dynamic linker cache.  If False, then
`LD_LIBRARY_PATH` is modified to include the gdrcopy library
directory. The default value is False.

- __ospackages__: List of OS packages to install prior to building.  The
default values are `make` and `wget`.

- __prefix__: The top level install location.  The default value is
`/usr/local/gdrcopy`.

- __version__: The version of gdrcopy source to download.  The default
value is `2.0`.

__Examples__


```python
gdrcopy(prefix='/opt/gdrcopy/1.3', version='1.3')
```


## runtime
```python
gdrcopy.runtime(self, _from=u'0')
```
Generate the set of instructions to install the runtime specific
components from a build in a previous stage.

__Examples__


```python
g = gdrcopy(...)
Stage0 += g
Stage1 += g.runtime()
```

# generic_autotools
```python
generic_autotools(self, **kwargs)
```
The `generic_autotools` building block downloads, configures,
builds, and installs a specified GNU Autotools enabled package.

__Parameters__


- __branch__: The git branch to clone.  Only recognized if the
`repository` parameter is specified.  The default is empty, i.e.,
use the default branch for the repository.

- __build_directory__: The location to build the package.  The default
value is the source code location.

- __check__: Boolean flag to specify whether the `make check` step
should be performed.  The default is False.

- __commit__: The git commit to clone.  Only recognized if the
`repository` parameter is specified.  The default is empty, i.e.,
use the latest commit on the default branch for the repository.

- __configure_opts__: List of options to pass to `configure`.  The
default value is an empty list.

- __directory__: The source code location.  The default value is the
basename of the downloaded package.  If the value is not an
absolute path, then the temporary working directory is prepended.

- __disable_FEATURE__: Flags to control disabling features when
configuring.  For instance, `disable_foo=True` maps to
`--disable-foo`.  Underscores in the parameter name are converted
to dashes.

- __enable_FEATURE[=ARG]__: Flags to control enabling features when
configuring.  For instance, `enable_foo=True` maps to
`--enable-foo` and `enable_foo='yes'` maps to `--enable-foo=yes`.
Underscores in the parameter name are converted to dashes.

- __install__: Boolean flag to specify whether the `make install` step
should be performed.  The default is True.

- __make__: Boolean flag to specify whether the `make` step should be
performed.  The default is True.

- __postinstall__: List of shell commands to run after running 'make
install'.  The working directory is the install prefix.  The
default is an empty list.

- __preconfigure__: List of shell commands to run prior to running
`configure`.  The working directory is the source code location.
The default is an empty list.

- __prefix__: The top level install location.  The default value is
`/usr/local`. It is highly recommended not use use this default
and instead set the prefix to a package specific directory.

- __recursive__: Initialize and checkout git submodules. `repository` parameter
must be specified. The default is False.

- __repository__: The git repository of the package to build.  One of
this paramter or the `url` parameter must be specified.

- __toolchain__: The toolchain object.  This should be used if
non-default compilers or other toolchain options are needed.  The
default is empty.

- __url__: The URL of the tarball package to build.  One of this
parameter or the `repository` parameter must be specified.

- __with_PACKAGE[=ARG]__: Flags to control optional packages when
configuring.  For instance, `with_foo=True` maps to `--with-foo`
and `with_foo='/usr/local/foo'` maps to
`--with-foo=/usr/local/foo`.  Underscores in the parameter name
are converted to dashes.

- __without_PACKAGE__: Flags to control optional packages when
configuring.  For instance `without_foo=True` maps to
`--without-foo`.  Underscores in the parameter name are converted
to dashes.

__Examples__


```python
generic_autotools(directory='tcl8.6.9/unix',
                  prefix='/usr/local/tcl',
                  url='https://prdownloads.sourceforge.net/tcl/tcl8.6.9-src.tar.gz')
```

```python
generic_autotools(preconfigure=['./autogen.sh'],
                  prefix='/usr/local/zeromq',
                  repository='https://github.com/zeromq/libzmq.git')
```


## runtime
```python
generic_autotools.runtime(self, _from=u'0')
```
Generate the set of instructions to install the runtime specific
components from a build in a previous stage.

__Examples__


```python
g = generic_autotools(...)
Stage0 += g
Stage1 += g.runtime()
```

# generic_build
```python
generic_build(self, **kwargs)
```
The `generic_build` building block downloads and builds
a specified package.

__Parameters__


- __build__: List of shell commands to run in order to build the
package.  The working directory is the source directory.  The
default is an empty list.

- __branch__: The git branch to clone.  Only recognized if the
`repository` parameter is specified.  The default is empty, i.e.,
use the default branch for the repository.

- __commit__: The git commit to clone.  Only recognized if the
`repository` parameter is specified.  The default is empty, i.e.,
use the latest commit on the default branch for the repository.

- __directory__: The source code location.  The default value is the
basename of the downloaded package.  If the value is not an
absolute path, then the temporary working directory is prepended.

- __install__: List of shell commands to run in order to install the
package.  The working directory is the source directory.  If
`prefix` is defined, it will be automatically created if the list
is non-empty.  The default is an empty list.

- __prefix__: The top level install location.  The default value is
empty. If defined then the location is copied as part of the
runtime method.

- __recursive__: Initialize and checkout git submodules. `repository` parameter
must be specified. The default is False.

- __repository__: The git repository of the package to build.  One of
this paramter or the `url` parameter must be specified.

- __url__: The URL of the tarball package to build.  One of this
parameter or the `repository` parameter must be specified.

__Examples__


```python
generic_build(build=['make ARCH=sm_70'],
              install=['cp stream /usr/local/bin/cuda-stream'],
              repository='https://github.com/bcumming/cuda-stream')
```


## runtime
```python
generic_build.runtime(self, _from=u'0')
```
Generate the set of instructions to install the runtime specific
components from a build in a previous stage.

__Examples__


```python
g = generic_build(...)
Stage0 += g
Stage1 += g.runtime()
```

# generic_cmake
```python
generic_cmake(self, **kwargs)
```
The `generic_cmake` building block downloads, configures,
builds, and installs a specified CMake enabled package.

__Parameters__


- __branch__: The git branch to clone.  Only recognized if the
`repository` parameter is specified.  The default is empty, i.e.,
use the default branch for the repository.

- __build_directory__: The location to build the package.  The default
value is a `build` subdirectory in the source code location.

- __check__: Boolean flag to specify whether the `make check` step
should be performed.  The default is False.

- __cmake_opts__: List of options to pass to `cmake`.  The default value
is an empty list.

- __commit__: The git commit to clone.  Only recognized if the
`repository` parameter is specified.  The default is empty, i.e.,
use the latest commit on the default branch for the repository.

- __directory__: The source code location.  The default value is the
basename of the downloaded package.  If the value is not an
absolute path, then the temporary working directory is prepended.

- __install__: Boolean flag to specify whether the `make install` step
should be performed.  The default is True.

- __make__: Boolean flag to specify whether the `make` step should be
performed.  The default is True.

- __postinstall__: List of shell commands to run after running 'make
install'.  The working directory is the install prefix.  The
default is an empty list.

- __preconfigure__: List of shell commands to run prior to running
`cmake`.  The working directory is the source code location.  The
default is an empty list.

- __prefix__: The top level install location.  The default value is
`/usr/local`. It is highly recommended not to use this default and
instead set the prefix to a package specific directory.

- __recursive__: Initialize and checkout git submodules. `repository` parameter
must be specified. The default is False.

- __repository__: The git repository of the package to build.  One of
this paramter or the `url` parameter must be specified.

- __toolchain__: The toolchain object.  This should be used if
non-default compilers or other toolchain options are needed.  The
default is empty.

- __url__: The URL of the tarball package to build.  One of this
parameter or the `repository` parameter must be specified.

__Examples__


```python
generic_cmake(cmake_opts=['-D CMAKE_BUILD_TYPE=Release',
                          '-D CUDA_TOOLKIT_ROOT_DIR=/usr/local/cuda',
                          '-D GMX_BUILD_OWN_FFTW=ON',
                          '-D GMX_GPU=ON',
                          '-D GMX_MPI=OFF',
                          '-D GMX_OPENMP=ON',
                          '-D GMX_PREFER_STATIC_LIBS=ON',
                          '-D MPIEXEC_PREFLAGS=--allow-run-as-root'],
              directory='gromacs-2018.2',
              prefix='/usr/local/gromacs',
              url='https://github.com/gromacs/gromacs/archive/v2018.2.tar.gz')
```

```python
generic_cmake(branch='v0.8.0',
              cmake_opts=['-D CMAKE_BUILD_TYPE=RELEASE',
                          '-D QUDA_DIRAC_CLOVER=ON',
                          '-D QUDA_DIRAC_DOMAIN_WALL=ON',
                          '-D QUDA_DIRAC_STAGGERED=ON',
                          '-D QUDA_DIRAC_TWISTED_CLOVER=ON',
                          '-D QUDA_DIRAC_TWISTED_MASS=ON',
                          '-D QUDA_DIRAC_WILSON=ON',
                          '-D QUDA_FORCE_GAUGE=ON',
                          '-D QUDA_FORCE_HISQ=ON',
                          '-D QUDA_GPU_ARCH=sm_70',
                          '-D QUDA_INTERFACE_MILC=ON',
                          '-D QUDA_INTERFACE_QDP=ON',
                          '-D QUDA_LINK_HISQ=ON',
                          '-D QUDA_MPI=ON'],
              prefix='/usr/local/quda',
              repository='https://github.com/lattice/quda.git')
```


## runtime
```python
generic_cmake.runtime(self, _from=u'0')
```
Generate the set of instructions to install the runtime specific
components from a build in a previous stage.

__Examples__


```python
g = generic_cmake(...)
Stage0 += g
Stage1 += g.runtime()
```

# gnu
```python
gnu(self, **kwargs)
```
The `gnu` building block installs the GNU compilers from the
upstream Linux distribution.

As a side effect, a toolchain is created containing the GNU
compilers.  The toolchain can be passed to other operations that
want to build using the GNU compilers.

__Parameters__


- __cc__: Boolean flag to specify whether to install `gcc`.  The default
is True.

- __configure_opts__: List of options to pass to `configure`.  The
default value is `--disable-multilib`. This option is only
recognized if a source build is enabled.

- __cxx__: Boolean flag to specify whether to install `g++`.  The
default is True.

- __environment__: Boolean flag to specify whether the environment
(`LD_LIBRARY_PATH` and `PATH`) should be modified to include
the GNU compiler. The default is True.

- __extra_repository__: Boolean flag to specify whether to enable an
extra package repository containing addition GNU compiler
packages.  For Ubuntu, setting this flag to True enables the
- __`ppa__:ubuntu-toolchain-r/test` repository.  For RHEL-based Linux
distributions, setting this flag to True enables the Software
Collections (SCL) repository.  The default is False.

- __fortran__: Boolean flag to specify whether to install `gfortran`.
The default is True.

- __ldconfig__: Boolean flag to specify whether the GNU library
directory should be added dynamic linker cache.  If False, then
`LD_LIBRARY_PATH` is modified to include the GNU library
directory. The default value is False. This option is only
recognized if a source build is enabled.

- __openacc__: Boolean flag to control whether a OpenACC enabled
compiler is built. If True, adds `--with-cuda-driver` and
`--enable-offload-targets=nvptx-none` to the list of host compiler
`configure` options and also builds the accelerator compiler and
dependencies (`nvptx-tools` and `nvptx-newlib`). The default value
is False. This option is only recognized if a source build is
enabled.

- __ospackages__: List of OS packages to install prior to configuring
and building.  For Ubuntu, the default values are `bzip2`, `file`,
`gcc`, `g++`, `git`, `make`, `perl`, `tar`, `wget`, and
`xz-utils`.  For RHEL-based Linux distributions, the default
values are `bzip2`, `file`, `gcc`, `gcc-c++`, `git`, `make`,
`perl`, `tar`, `wget`, and `xz`. This option is only recognized if
a source build is enabled.

- __prefix__: The top level install location.  The default value is
`/usr/local/gnu`. This option is only recognized if a source build
is enabled.

- __source__: Boolean flag to control whether to build the GNU compilers
from source. The default value is False.

- __version__: The version of the GNU compilers to install.  Note that
the version refers to the Linux distribution packaging, not the
actual compiler version.  For Ubuntu, the version is appended to
the default package name, e.g., `gcc-7`.  For RHEL-based Linux
distributions, the version is inserted into the SCL Developer
Toolset package name, e.g., `devtoolset-7-gcc`.  For RHEL-based
Linux distributions, specifying the version automatically sets
`extra_repository` to True.  If a source build is enabled, the
version is the compiler tarball version on the GNU FTP site and
the version must be specified. The default is an empty value.

__Examples__


```python
gnu()
```

```python
gnu(fortran=False)
```

```python
gnu(extra_repository=True, version='7')
```

```python
gnu(openacc=True, source=True, version='9.1.0')
```

```python
g = gnu()
openmpi(..., toolchain=g.toolchain, ...)
```


## runtime
```python
gnu.runtime(self, _from=u'0')
```
Generate the set of instructions to install the runtime specific
components from a build in a previous stage.

__Examples__


```python
g = gnu(...)
Stage0 += g
Stage1 += g.runtime()
```

# hdf5
```python
hdf5(self, **kwargs)
```
The `hdf5` building block downloads, configures, builds, and
installs the [HDF5](http://www.hdfgroup.org) component.  Depending
on the parameters, the source will be downloaded from the web
(default) or copied from a source directory in the local build
context.

__Parameters__


- __check__: Boolean flag to specify whether the `make check` step
should be performed.  The default is False.

- __configure_opts__: List of options to pass to `configure`.  The
default values are `--enable-cxx` and `--enable-fortran`.

- __directory__: Path to the unpackaged source directory relative to the
local build context.  The default value is empty.  If this is
defined, the source in the local build context will be used rather
than downloading the source from the web.

- __disable_FEATURE__: Flags to control disabling features when
configuring.  For instance, `disable_foo=True` maps to
`--disable-foo`.  Underscores in the parameter name are converted
to dashes.

- __enable_FEATURE[=ARG]__: Flags to control enabling features when
configuring.  For instance, `enable_foo=True` maps to
`--enable-foo` and `enable_foo='yes'` maps to `--enable-foo=yes`.
Underscores in the parameter name are converted to dashes.

- __environment__: Boolean flag to specify whether the environment
(`LD_LIBRARY_PATH`, `PATH`, and others) should be modified to
include HDF5. The default is True.

- __ldconfig__: Boolean flag to specify whether the HDF5 library
directory should be added dynamic linker cache.  If False, then
`LD_LIBRARY_PATH` is modified to include the HDF5 library
directory. The default value is False.

- __ospackages__: List of OS packages to install prior to configuring
and building.  For Ubuntu, the default values are `bzip2`, `file`,
`make`, `wget`, and `zlib1g-dev`.  For RHEL-based Linux
distributions the default values are `bzip2`, `file`, `make`,
`wget` and `zlib-devel`.

- __prefix__: The top level install location.  The default value is
`/usr/local/hdf5`.

- __toolchain__: The toolchain object.  This should be used if
non-default compilers or other toolchain options are needed.  The
default is empty.

- __version__: The version of HDF5 source to download.  This value is
ignored if `directory` is set.  The default value is `1.10.6`.

- __with_PACKAGE[=ARG]__: Flags to control optional packages when
configuring.  For instance, `with_foo=True` maps to `--with-foo`
and `with_foo='/usr/local/foo'` maps to
`--with-foo=/usr/local/foo`.  Underscores in the parameter name
are converted to dashes.

- __without_PACKAGE__: Flags to control optional packages when
configuring.  For instance `without_foo=True` maps to
`--without-foo`.  Underscores in the parameter name are converted
to dashes.

__Examples__


```python
hdf5(prefix='/opt/hdf5/1.10.1', version='1.10.1')
```

```python
hdf5(directory='sources/hdf5-1.10.1')
```

```python
p = pgi(eula=True)
hdf5(toolchain=p.toolchain)
```

```python
hdf5(check=True, configure_opts=['--enable-cxx', '--enable-fortran',
                                 '--enable-profiling=yes'])
```

## runtime
```python
hdf5.runtime(self, _from=u'0')
```
Generate the set of instructions to install the runtime specific
components from a build in a previous stage.

__Examples__


```python
h = hdf5(...)
Stage0 += h
Stage1 += h.runtime()
```

# hpcx
```python
hpcx(self, **kwargs)
```
The `hpcx` building block downloads and installs the [Mellanox
HPC-X](https://www.mellanox.com/page/products_dyn?product_family=189&mtag=hpc-x)
component.

__Parameters__


- __hpcxinit__: Mellanox HPC-X provides an environment script
(`hpcx-init.sh`) to setup the HPC-X environment.  If this value is
`True`, the bashrc is modified to automatically source this
environment script.  However, HPC-X is not automatically available
to subsequent container image build steps; the environment is
available when the container image is run.  To set the HPC-X
environment in subsequent build steps you can explicitly call
`source /usr/local/hpcx/hpcx-init.sh && hpcx_init` in each build
step.  If this value is set to `False`, then the environment is
set such that the environment is visible to both subsequent
container image build steps and when the container image is run.
However, the environment may differ slightly from that set by
`hpcx-init.sh`.  The default value is `True`.

- __inbox__: Boolean flag to specify whether to use Mellanox HPC-X built
for Inbox OFED.  If the value is `True`, use Inbox OFED.  If the
value is `False`, use Mellanox OFED.  The default is `False`.

- __ldconfig__: Boolean flag to specify whether the Mellanox HPC-X
library directories should be added dynamic linker cache.  If
False, then `LD_LIBRARY_PATH` is modified to include the HPC-X
library directories. This value is ignored if `hpcxinit` is
`True`. The default value is False.

- __mlnx_ofed__: The version of Mellanox OFED that should be matched.
This value is ignored if Inbox OFED is selected.  The default
value is `4.7-1.0.0.1`.

- __multi_thread__: Boolean flag to specify whether the multi-threaded
version of Mellanox HPC-X should be used.  The default is `False`.

- __oslabel__: The Linux distribution label assigned by Mellanox to the
tarball.  For Ubuntu, the default value is `ubuntu16.04` for
Ubuntu 16.04 and `ubuntu18.04` for Ubuntu 18.04.  For RHEL-based
Linux distributions, the default value is `redhat7.6` for version
7 and `redhat8.0` for version 8.

- __ospackages__: List of OS packages to install prior to installing
Mellanox HPC-X.  For Ubuntu, the default values are `bzip2`,
`openssh-client`, `tar`, and `wget`.  For RHEL-based distributions
the default values are `bzip2`, `openssh-clients`, `tar`, and
`wget`.

- __prefix__: The top level installation location.  The default value is
`/usr/local/hpcx`.

- __version__: The version of Mellanox HPC-X to install.  The default
value is `2.5.0`.

__Examples__


```python
hpcx(prefix='/usr/local/hpcx', version='2.5.0')
```


## runtime
```python
hpcx.runtime(self, _from=u'0')
```
Generate the set of instructions to install the runtime specific
components from a build in a previous stage.

__Examples__


```python
h = hpcx(...)
Stage0 += h
Stage1 += h.runtime()
```

# intel_mpi
```python
intel_mpi(self, **kwargs)
```
The `intel_mpi` building block downloads and installs the [Intel
MPI Library](https://software.intel.com/en-us/intel-mpi-library).

You must agree to the [Intel End User License Agreement](https://software.intel.com/en-us/articles/end-user-license-agreement)
to use this building block.

__Parameters__


- __environment__: Boolean flag to specify whether the environment
(`LD_LIBRARY_PATH`, `PATH`, and others) should be modified to
include Intel MPI. `mpivars` has precedence. The default is True.

- __eula__: By setting this value to `True`, you agree to the [Intel End User License Agreement](https://software.intel.com/en-us/articles/end-user-license-agreement).
The default value is `False`.

- __mpivars__: Intel MPI provides an environment script (`mpivars.sh`)
to setup the Intel MPI environment.  If this value is `True`, the
bashrc is modified to automatically source this environment
script.  However, the Intel MPI environment is not automatically
available to subsequent container image build steps; the
environment is available when the container image is run.  To set
the Intel MPI environment in subsequent build steps you can
explicitly call `source
/opt/intel/compilers_and_libraries/linux/mpi/intel64/bin/mpivars.sh
intel64` in each build step.  If this value is to set `False`,
then the environment is set such that the environment is visible
to both subsequent container image build steps and when the
container image is run.  However, the environment may differ
slightly from that set by `mpivars.sh`.  The default value is
`True`.

- __ospackages__: List of OS packages to install prior to installing
Intel MPI.  For Ubuntu, the default values are
`apt-transport-https`, `ca-certificates`, `gnupg`, `man-db`,
`openssh-client`, and `wget`.  For RHEL-based Linux distributions,
the default values are `man-db` and `openssh-clients`.

- __version__: The version of Intel MPI to install.  The default value
is `2019.6-088`.

__Examples__


```python
intel_mpi(eula=True, version='2018.3-051')
```

## runtime
```python
intel_mpi.runtime(self, _from=u'0')
```
Generate the set of instructions to install the runtime specific
components from a build in a previous stage.

__Examples__


```python
i = intel_mpi(...)
Stage0 += i
Stage1 += i.runtime()
```

# intel_psxe
```python
intel_psxe(self, **kwargs)
```
The `intel_psxe` building block installs [Intel Parallel Studio
XE](https://software.intel.com/en-us/parallel-studio-xe).

You must agree to the [Intel End User License Agreement](https://software.intel.com/en-us/articles/end-user-license-agreement)
to use this building block.

__Parameters__


- __components__: List of Intel Parallel Studio XE components to
install.  The default values is `DEFAULTS`.  If only the Intel C++
and Fortran compilers are desired, then use `intel-icc__x86_64`
and `intel-ifort__x86_64`.  Please note that the values are not
consistent between versions; for a list of components, extract
`pset/mediaconfig.xml` from the tarball and grep for `Abbr`.

- __daal__: Boolean flag to specify whether the Intel Data Analytics
Acceleration Library environment should be configured when
`psxevars` is False.  This flag also controls whether to install
- __the corresponding runtime in the `runtime` method.  Note__: this
flag does not control whether the developer environment is
installed; see `components`.  The default is True.

- __environment__: Boolean flag to specify whether the environment
(`LD_LIBRARY_PATH`, `PATH`, and others) should be modified to
include Intel Parallel Studio XE. `psxevars` has precedence. The
default is True.

- __eula__: By setting this value to `True`, you agree to the [Intel End User License Agreement](https://software.intel.com/en-us/articles/end-user-license-agreement).
The default value is `False`.

- __icc__: Boolean flag to specify whether the Intel C++ Compiler
environment should be configured when `psxevars` is False.  This
flag also controls whether to install the corresponding runtime in
- __the `runtime` method.  Note__: this flag does not control whether
the developer environment is installed; see `components`.  The
default is True.

- __ifort__: Boolean flag to specify whether the Intel Fortran Compiler
environment should be configured when `psxevars` is False.  This
flag also controls whether to install the corresponding runtime in
- __the `runtime` method.  Note__: this flag does not control whether
the developer environment is installed; see `components`.  The
default is True.

- __ipp__: Boolean flag to specify whether the Intel Integrated
Performance Primitives environment should be configured when
`psxevars` is False.  This flag also controls whether to install
- __the corresponding runtime in the `runtime` method.  Note__: this
flag does not control whether the developer environment is
installed; see `components`.  The default is True.

- __license__: The license to use to activate Intel Parallel Studio XE.
If the string contains a `@` the license is interpreted as a
network license, e.g., `12345@lic-server`.  Otherwise, the string
is interpreted as the path to the license file relative to the
local build context.  The default value is empty.  While this
value is not required, the installation is unlikely to be
successful without a valid license.

- __mkl__: Boolean flag to specify whether the Intel Math Kernel Library
environment should be configured when `psxevars` is False.  This
flag also controls whether to install the corresponding runtime in
- __the `runtime` method.  Note__: this flag does not control whether
the developer environment is installed; see `components`.  The
default is True.

- __mpi__: Boolean flag to specify whether the Intel MPI Library
environment should be configured when `psxevars` is False.  This
flag also controls whether to install the corresponding runtime in
- __the `runtime` method.  Note__: this flag does not control whether
the developer environment is installed; see `components`.  The
default is True.

- __ospackages__: List of OS packages to install prior to installing
Intel MPI.  For Ubuntu, the default values are `build-essential`
and `cpio`.  For RHEL-based Linux distributions, the default
values are `gcc`, `gcc-c++`, `make`, and `which`.

- __prefix__: The top level install location.  The default value is
`/opt/intel`.

- __psxevars__: Intel Parallel Studio XE provides an environment script
(`compilervars.sh`) to setup the environment.  If this value is
`True`, the bashrc is modified to automatically source this
environment script.  However, the Intel runtime environment is not
automatically available to subsequent container image build steps;
the environment is available when the container image is run.  To
set the Intel Parallel Studio XE environment in subsequent build
steps you can explicitly call `source
/opt/intel/compilers_and_libraries/linux/bin/compilervars.sh
intel64` in each build step.  If this value is to set `False`,
then the environment is set such that the environment is visible
to both subsequent container image build steps and when the
container image is run.  However, the environment may differ
slightly from that set by `compilervars.sh`.  The default value is
`True`.

- __runtime_version__: The version of Intel Parallel Studio XE runtime
to install via the `runtime` method.  The runtime is installed
using the [intel_psxe_runtime](#intel_psxe_runtime) building
block.  This value is passed as its `version` parameter.  In
general, the major version of the runtime should correspond to the
tarball version.  The default value is `2020.0-008`.

- __tarball__: Path to the Intel Parallel Studio XE tarball relative to
the local build context.  The default value is empty.  This
parameter is required.

- __tbb__: Boolean flag to specify whether the Intel Threading Building
Blocks environment should be configured when `psxevars` is False.
This flag also controls whether to install the corresponding
- __runtime in the `runtime` method.  Note__: this flag does not control
whether the developer environment is installed; see `components`.
The default is True.

__Examples__


```python
intel_psxe(eula=True, license='XXXXXXXX.lic',
           tarball='parallel_studio_xe_2018_update1_professional_edition.tgz')
```

```python
i = intel_psxe(...)
openmpi(..., toolchain=i.toolchain, ...)
```


## runtime
```python
intel_psxe.runtime(self, _from=u'0')
```
Install the runtime from a full build in a previous stage
# intel_psxe_runtime
```python
intel_psxe_runtime(self, **kwargs)
```
The `intel_mpi` building block downloads and installs the [Intel
Parallel Studio XE runtime](https://software.intel.com/en-us/articles/intel-parallel-studio-xe-runtime-by-version).

You must agree to the [Intel End User License Agreement](https://software.intel.com/en-us/articles/end-user-license-agreement)
to use this building block.

Note: this building block does *not* install development versions
of the Intel software tools.  Please see the
[intel_psxe](#intel_psxe), [intel_mpi](#intel_mpi), or [mkl](#mkl)
building blocks for development environments.

__Parameters__


- __daal__: Boolean flag to specify whether the Intel Data Analytics
Acceleration Library runtime should be installed.  The default is
True.

- __environment__: Boolean flag to specify whether the environment
(`LD_LIBRARY_PATH`, `PATH`, and others) should be modified to
include Intel Parallel Studio XE runtime. `psxevars` has
precedence. The default is True.

- __eula__: By setting this value to `True`, you agree to the [Intel End User License Agreement](https://software.intel.com/en-us/articles/end-user-license-agreement).
The default value is `False`.

- __icc__: Boolean flag to specify whether the Intel C++ Compiler
runtime should be installed.  The default is True.

- __ifort__: Boolean flag to specify whether the Intel Fortran Compiler
runtime should be installed.  The default is True.

- __ipp__: Boolean flag to specify whether the Intel Integrated
Performance Primitives runtime should be installed.  The default
is True.

- __mkl__: Boolean flag to specify whether the Intel Math Kernel Library
runtime should be installed.  The default is True.

- __mpi__: Boolean flag to specify whether the Intel MPI Library runtime
should be installed.  The default is True.

- __psxevars__: Intel Parallel Studio XE provides an environment script
(`psxevars.sh`) to setup the environment.  If this value is
`True`, the bashrc is modified to automatically source this
environment script.  However, the Intel runtime environment is not
automatically available to subsequent container image build steps;
the environment is available when the container image is run.  To
set the Intel Parallel Studio XE runtime environment in subsequent
build steps you can explicitly call `source
/opt/intel/psxe_runtime/linux/bin/psxevars.sh intel64` in each
build step.  If this value is to set `False`, then the environment
is set such that the environment is visible to both subsequent
container image build steps and when the container image is run.
However, the environment may differ slightly from that set by
`psxevars.sh`.  The default value is `True`.

- __ospackages__: List of OS packages to install prior to installing
Intel MPI.  For Ubuntu, the default values are
`apt-transport-https`, `ca-certificates`, `gcc`, `gnupg`,
`man-db`, `openssh-client`, and `wget`.  For RHEL-based Linux
distributions, the default values are `man-db`, `openssh-clients`,
and `which`.

- __tbb__: Boolean flag to specify whether the Intel Threading Building
Blocks runtime should be installed.  The default is True.

- __version__: The version of the Intel Parallel Studio XE runtime to
install.  The default value is `2020.0-008`.

__Examples__


```python
intel_psxe_runtime(eula=True, version='2018.5-281')
```

```python
intel_psxe_runtime(daal=False, eula=True, ipp=False, psxevars=False)
```


## runtime
```python
intel_psxe_runtime.runtime(self, _from=u'0')
```
Generate the set of instructions to install the runtime specific
components from a build in a previous stage.

__Examples__


```python
i = intel_psxe_runtime(...)
Stage0 += i
Stage1 += i.runtime()
```

# julia
```python
julia(self, **kwargs)
```
The `julia` building block downloads and installs the
[Julia](https://julialang.org) programming environment.

__Parameters__


- __cuda__: Boolean flag to specify whether the JuliaGPU packages should
be installed.  If True, the `CUDAapi`, `CUDAdrv`, `CUDAnative`,
and `CuArrays` packages are installed. Note that the `CUDAdrv`
package must be rebuilt when the container is running to align
with the host CUDA driver. The default is False.

- __depot__: Path to the location of "user" Julia package depot. The
default is an empty string, i.e., `~/.julia`. The depot location
needs to be writable by the user running the container.

- __environment__: Boolean flag to specify whether the environment
(`LD_LIBRARY_PATH` and `PATH`) should be modified to include
Julia. The default is True.

- __history__: Path to the Julia history file. The default value is an
empty string, i.e., `~/.julia/logs/repl_history.jl`. The history
location needs to be writable by the user running the container.

- __ldconfig__: Boolean flag to specify whether the Julia library
directory should be added dynamic linker cache.  If False, then
`LD_LIBRARY_PATH` is modified to include the Julia library
directory. The default value is False.

- __ospackages__: List of OS packages to install prior to building. The
default values are `tar` and `wget`.

- __packages__: List of Julia packages to install. The default is an
empty list.

- __prefix__: The top level installation location.  The default value
is `/usr/local/julia`.

- __version__: The version of Julia to install.  The default value is
`1.3.1`.

__Examples__


```python
julia(prefix='/usr/local/julia', version='1.3.1')
```

```python
julia(depot='/tmp', history='/tmp/repl_history.jl')
```


## runtime
```python
julia.runtime(self, _from=u'0')
```
Generate the set of instructions to install the runtime specific
components from a build in a previous stage.

__Examples__


```python
j = julia(...)
Stage0 += j
Stage1 += j.runtime()
```

# knem
```python
knem(self, **kwargs)
```
The `knem` building block install the headers from the
[KNEM](http://knem.gforge.inria.fr) component.

__Parameters__


- __environment__: Boolean flag to specify whether the environment
(`CPATH`) should be modified to include knem. The default is True.

- __ospackages__: List of OS packages to install prior to installing.
The default values are `ca-certificates` and `git`.

- __prefix__: The top level install location.  The default value is
`/usr/local/knem`.

- __version__: The version of KNEM source to download.  The default
value is `1.1.3`.

__Examples__


```python
knem(prefix='/opt/knem/1.1.3', version='1.1.3')
```


## runtime
```python
knem.runtime(self, _from=u'0')
```
Generate the set of instructions to install the runtime specific
components from a build in a previous stage.

__Examples__


```python
k = knem(...)
Stage0 += k
Stage1 += k.runtime()
```

# kokkos
```python
kokkos(self, **kwargs)
```
The `kokkos` building block downloads and installs the
[Kokkos](https://github.com/kokkos/kokkos) component.

__Parameters__


- __arch__: Flag to set the target architecture. If set adds
`--arch=value` to the list of `generate_makefile.bash` options.
The default value is `Pascal60`, i.e., sm_60.  If a cuda aware
build is not selected, then a non-default value should be used.

- __cuda__: Flag to control whether a CUDA aware build is performed.  If
True, adds `--with-cuda` to the list of `generate_makefile.bash`
options.  If a string, uses the value of the string as the CUDA
path.  If False, does nothing.  The default value is True.

- __environment__: Boolean flag to specify whether the environment
(`LD_LIBRARY_PATH` and `PATH`) should be modified to include
Kokkos. The default is True.

- __hwloc__: Flag to control whether a hwloc aware build is performed.
If True, adds `--with-hwloc` to the list of
`generate_makefile.bash` options.  If a string, uses the value of
the string as the hwloc path.  If False, does nothing.  The
default value is True.

- __opts__: List of options to pass to `generate_makefile.bash`.  The
default is an empty list.

- __ospackages__: List of OS packages to install prior to building.  For
Ubuntu, the default values are `bc`, `gzip`, `libhwloc-dev`,
`make`, `tar`, and `wget`.  For RHEL-based Linux distributions the
default values are `bc`, `gzip`, `hwloc-devel`, `make`, `tar`,
`wget`, and `which`.

- __prefix__: The top level installation location.  The default value
is `/usr/local/kokkos`.

- __version__: The version of Kokkos source to download.  The default
value is `2.9.00`.

__Examples__


```python
kokkos(prefix='/opt/kokkos/2.8.00', version='2.8.00')
```


## runtime
```python
kokkos.runtime(self, _from=u'0')
```
Generate the set of instructions to install the runtime specific
components from a build in a previous stage.

__Examples__


```python
k = kokkos(...)
Stage0 += k
Stage1 += k.runtime()
```

# libsim
```python
libsim(self, **kwargs)
```
The `libsim` building block configures, builds, and installs the
[VisIt
Libsim](http://www.visitusers.org/index.php?title=Libsim_Batch)
component.

If GPU rendering will be used then a
[cudagl](https://hub.docker.com/r/nvidia/cudagl) base image is
recommended.

__Parameters__


- __build_opts__: List of VisIt build script options. The default values
are `--xdb` and `--server-components-only`.

- __environment__: Boolean flag to specify whether the environment
(`LD_LIBRARY_PATH` and `PATH`) should be modified to include
Libsim. The default is True.

- __ldconfig__: Boolean flag to specify whether the Libsim library
directories should be added dynamic linker cache.  If False, then
`LD_LIBRARY_PATH` is modified to include the Libsim library
directories. The default value is False.

- __mpi__: Boolean flag to specify whether Libsim should be built with
MPI support.  VisIt uses MPI-1 routines that have been removed
from the MPI standard; the MPI library may need to be built with
special compatibility options, e.g., `--enable-mpi1-compatibility`
for OpenMPI.  If True, then the build script options `--parallel`
and `--no-icet` are added and the environment variable
`PAR_COMPILER` is set to `mpicc`. If True, a MPI library building
block should be installed prior this building block.  The default
value is True.

- __ospackages__: List of OS packages to install prior to configuring
and building.  For Ubuntu, the default values are `gzip`, `make`,
`patch`, `tar`, `wget`, `zlib1g-dev`, `libxt-dev`,
`libgl1-mesa-dev`, and `libglu1-mesa-dev`.  For RHEL-based Linux
distributions, the default values are `gzip`, `make`, `patch`,
`tar`, `wget`, `which`, `zlib-devel`, `libXt-devel`,
`libglvnd-devel`, `mesa-libGL-devel`, and `mesa-libGLU-devel`.

- __prefix__: The top level install location.  The default value is
`/usr/local/visit`.

- __system_cmake__: Boolean flag to specify whether the system provided
cmake should be used.  If False, then the build script downloads a
private copy of cmake.  If True, then the build script option
`--system-cmake` is added.  If True, then the [cmake](#cmake)
building block should be installed prior to this building block.
The default is True.

- __system_python__: Boolean flag to specify whether the system provided
python should be used.  If False, then the build script downloads
a private copy of python.  If True, then the build script option
`--system-python` is added.  If True, then the [Python](#python)
building block should be installed with development libraries
prior to this building block.  The default is True.

- __thirdparty__: Boolean flag to specify whether third-party components
included by the build script should be retained.  If True, then
the build script option `--thirdparty-path` is added and set to
`<prefix>/third-party`.  The default is True.

- __version__: The version of Libsim source to download.  The default
value is `2.13.3`.

__Examples__


```python
libsim(prefix='/opt/libsim', version='2.13.3')
```


## runtime
```python
libsim.runtime(self, _from=u'0')
```
Generate the set of instructions to install the runtime specific
components from a build in a previous stage.

__Examples__

```python
l = libsim(...)
Stage0 += l
Stage1 += l.runtime()
```

# llvm
```python
llvm(self, **kwargs)
```
The `llvm` building block installs the LLVM compilers (clang and
clang++) from the upstream Linux distribution.

As a side effect, a toolchain is created containing the LLVM
compilers.  A toolchain can be passed to other operations that
want to build using the LLVM compilers.

__Parameters__


- __environment__: Boolean flag to specify whether the environment
(`LD_LIBRARY_PATH` and `PATH`) should be modified to include the
LLVM compilers. The default is True.

- __extra_repository__: Boolean flag to specify whether to enable an
extra package repository containing addition LLVM compiler
packages.  For Ubuntu, setting this flag to True enables the
- __`ppa__:ubuntu-toolchain-r/test` repository.  For RHEL-based Linux
distributions, setting this flag to True enables the Software
Collections (SCL) repository.  The default is False.

- __version__: The version of the LLVM compilers to install.  Note that
the version refers to the Linux distribution packaging, not the
actual compiler version.  For Ubuntu, the version is appended to
the default package name, e.g., `clang-6.0`.  For RHEL-based Linux
distributions, the version is inserted into the SCL Developer
Toolset package name, e.g., `llvm-toolset-7-clang`.  For
RHEL-based Linux distributions, specifying the version
automatically sets `extra_repository` to True.  The default is an
empty value.

__Examples__


```python
llvm()
```

```python
llvm(extra_repository=True, version='7')
```

```python
l = llvm()
openmpi(..., toolchain=l.toolchain, ...)
```


## runtime
```python
llvm.runtime(self, _from=u'0')
```
Generate the set of instructions to install the runtime specific
components from a build in a previous stage.

__Examples__


```python
l = llvm(...)
Stage0 += l
Stage1 += l.runtime()
```

# mkl
```python
mkl(self, **kwargs)
```
The `mkl` building block downloads and installs the [Intel Math
Kernel Library](http://software.intel.com/mkl).

You must agree to the [Intel End User License Agreement](https://software.intel.com/en-us/articles/end-user-license-agreement)
to use this building block.

__Parameters__


- __environment__: Boolean flag to specify whether the environment
(`LD_LIBRARY_PATH`, `PATH`, and other variables) should be
modified to include MKL. The default is True.

- __eula__: By setting this value to `True`, you agree to the [Intel End User License Agreement](https://software.intel.com/en-us/articles/end-user-license-agreement).
The default value is `False`.

- __mklvars__: MKL provides an environment script (`mklvars.sh`) to
setup the MKL environment.  If this value is `True`, the bashrc is
modified to automatically source this environment script.
However, the MKL environment is not automatically available to
subsequent container image build steps; the environment is
available when the container image is run.  To set the MKL
environment in subsequent build steps you can explicitly call
`source /opt/intel/mkl/bin/mklvars.sh intel64` in each build step.
If this value is to set `False`, then the environment is set such
that the environment is visible to both subsequent container image
build steps and when the container image is run.  However, the
environment may differ slightly from that set by `mklvars.sh`.
The default value is `True`.

- __ospackages__: List of OS packages to install prior to installing
MKL.  For Ubuntu, the default values are `apt-transport-https`,
`ca-certificates`, `gnupg`, and `wget`.  For RHEL-based Linux
distributions, the default is an empty list.

- __version__: The version of MKL to install.  The default value is
`2020.0-088`.

__Examples__


```python
mkl(eula=True, version='2018.3-051')
```


## runtime
```python
mkl.runtime(self, _from=u'0')
```
Generate the set of instructions to install the runtime specific
components from a build in a previous stage.

__Examples__


```python
m = mkl(...)
Stage0 += m
Stage1 += m.runtime()
```

# mlnx_ofed
```python
mlnx_ofed(self, **kwargs)
```
The `mlnx_ofed` building block downloads and installs the [Mellanox
OpenFabrics Enterprise Distribution for
Linux](http://www.mellanox.com/page/products_dyn?product_family=26).

__Parameters__


- __oslabel__: The Linux distribution label assigned by Mellanox to the
tarball.  For Ubuntu, the default value is `ubuntu16.04`.  For
RHEL-based Linux distributions, the default value is `rhel7.2` for
x86_64 processors and `rhel7.6alternate` for aarch64 processors.

- __ospackages__: List of OS packages to install prior to installing
OFED.  For Ubuntu, the default values are `findutils`,
`libnl-3-200`, `libnl-route-3-200`, `libnuma1`, and `wget`.  For
RHEL-based 7.x distributions, the default values are `findutils`,
`libnl`, `libnl3`, `numactl-libs`, and `wget`.  For RHEL-based 8.x
distributions, the default values are `findutils`, `libnl3`,
`numactl-libs`, and `wget`.

- __packages__: List of packages to install from Mellanox OFED.  For
Ubuntu, the default values are `libibverbs1`, `libibverbs-dev`,
`libibmad`, `libibmad-devel`, `libibumad`, `libibumad-devel`,
`libmlx4-1`, `libmlx4-dev`, `libmlx5-1`, `libmlx5-dev`,
`librdmacm1`, `librdmacm-dev`, and `ibverbs-utils`.  For
RHEL-based Linux distributions, the default values are
`libibverbs`, `libibverbs-devel`, `libibverbs-utils`, `libibmad`,
`libibmad-devel`, `libibumad`, `libibumad-devel`, `libmlx4`,
`libmlx4-devel`, `libmlx5`, `libmlx5-devel`, `librdmacm`, and
`librdmacm-devel`.

- __prefix__: The top level install location.  Instead of installing the
packages via the package manager, they will be extracted to this
location.  This option is useful if multiple versions of Mellanox
OFED need to be installed.  The environment must be manually
configured to recognize the Mellanox OFED location, e.g., in the
container entry point.  The default value is empty, i.e., install
via the package manager to the standard system locations.

- __version__: The version of Mellanox OFED to download.  The default
value is `4.7-3.2.9.0`.

__Examples__


```python
mlnx_ofed(version='4.2-1.0.0.0')
```


## runtime
```python
mlnx_ofed.runtime(self, _from=u'0')
```
Generate the set of instructions to install the runtime specific
components from a build in a previous stage.

__Examples__


```python
m = mlnx_ofed(...)
Stage0 += m
Stage1 += m.runtime()
```

# mpich
```python
mpich(self, **kwargs)
```
The `mpich` building block configures, builds, and installs the
[MPICH](https://www.mpich.org) component.

As a side effect, a toolchain is created containing the MPI
compiler wrappers.  The tool can be passed to other operations
that want to build using the MPI compiler wrappers.

__Parameters__


- __check__: Boolean flag to specify whether the `make check` and `make
testing` steps should be performed.  The default is False.

- __configure_opts__: List of options to pass to `configure`.  The
default is an empty list.

- __disable_FEATURE__: Flags to control disabling features when
configuring.  For instance, `disable_foo=True` maps to
`--disable-foo`.  Underscores in the parameter name are converted
to dashes.

- __enable_FEATURE[=ARG]__: Flags to control enabling features when
configuring.  For instance, `enable_foo=True` maps to
`--enable-foo` and `enable_foo='yes'` maps to `--enable-foo=yes`.
Underscores in the parameter name are converted to dashes.

- __environment__: Boolean flag to specify whether the environment
(`LD_LIBRARY_PATH` and `PATH`) should be modified to include
MPICH. The default is True.

- __ldconfig__: Boolean flag to specify whether the MPICH library
directory should be added dynamic linker cache.  If False, then
`LD_LIBRARY_PATH` is modified to include the MPICH library
directory. The default value is False.

- __ospackages__: List of OS packages to install prior to configuring
and building.  For Ubuntu, the default values are `file`, `gzip`,
`make`, `openssh-client`, `perl`, `tar`, and `wget`.  For
RHEL-based Linux distributions, the default values are `file`,
`gzip`, `make`, `openssh-clients`, `perl`, `tar`, and `wget`.

- __prefix__: The top level install location.  The default value is
`/usr/local/mpich`.

- __toolchain__: The toolchain object.  This should be used if
non-default compilers or other toolchain options are needed.  The
default is empty.

- __version__: The version of MPICH source to download.  The default
value is `3.3.2`.

- __with_PACKAGE[=ARG]__: Flags to control optional packages when
configuring.  For instance, `with_foo=True` maps to `--with-foo`
and `with_foo='/usr/local/foo'` maps to
`--with-foo=/usr/local/foo`.  Underscores in the parameter name
are converted to dashes.

- __without_PACKAGE__: Flags to control optional packages when
configuring.  For instance `without_foo=True` maps to
`--without-foo`.  Underscores in the parameter name are converted
to dashes.

__Examples__


```python
mpich(prefix='/opt/mpich/3.3', version='3.3')
```

```python
p = pgi(eula=True)
mpich(toolchain=p.toolchain)
```

## runtime
```python
mpich.runtime(self, _from=u'0')
```
Generate the set of instructions to install the runtime specific
components from a build in a previous stage.

__Examples__

```python
m = mpich(...)
Stage0 += m
Stage1 += m.runtime()
```

# multi_ofed
```python
multi_ofed(self, **kwargs)
```
The `multi_ofed` building block downloads and installs multiple
versions of the OpenFabrics Enterprise Distribution (OFED). Please
refer to the [`mlnx_ofed`](#mlnx_ofed) and [`ofed`](#ofed)
building blocks for more information.

__Parameters__


- __inbox__: Boolean flag to specify whether to install the 'inbox' OFED
distributed by the Linux distribution.  The default is True.

- __mlnx_oslabel__: The Linux distribution label assigned by Mellanox to
the tarball. Please see the corresponding
[`mlnx_ofed`](#mlnx_ofed) parameter for more information.

- __mlnx_packages__: List of packages to install from Mellanox
OFED. Please see the corresponding [`mlnx_ofed`](#mlnx_ofed)
parameter for more information.

- __mlnx_versions__: A list of [Mellanox OpenFabrics Enterprise Distribution for Linux](http://www.mellanox.com/page/products_dyn?product_family=26)
versions to install.  The default values are `3.3-1.0.4.0`,
`3.4-2.0.0.0`, `4.0-2.0.0.1`, `4.1-1.0.2.0`, `4.2-1.2.0.0`,
`4.3-1.0.1.0`, `4.4-2.0.7.0`, `4.5-1.0.1.0`, `4.6-1.0.1.1`, and
`4.7-3.2.9.0`.

- __ospackages__: List of OS packages to install prior to installing
OFED.  For Ubuntu, the default values are `libnl-3-200`,
`libnl-route-3-200`, and `libnuma1`.  For RHEL-based Linux
distributions, the default values are `libnl`, `libnl3`, and
`numactl-libs`.

- __prefix__: The top level install location.  The OFED packages will be
extracted to this location as subdirectories named for the
respective Mellanox OFED version, or `inbox` for the 'inbox'
OFED. The environment must be manually configured to recognize the
desired OFED location, e.g., in the container entry point. The
default value is `/usr/local/ofed`.

__Examples__


```python
multi_ofed(inbox=True, mlnx_versions=['4.5-1.0.1.0', '4.6-1.0.1.1'],
           prefix='/usr/local/ofed')
```


## runtime
```python
multi_ofed.runtime(self, _from=u'0')
```
Generate the set of instructions to install the runtime specific
components from a build in a previous stage.

# mvapich2
```python
mvapich2(self, **kwargs)
```
The `mvapich2` building block configures, builds, and installs the
[MVAPICH2](http://mvapich.cse.ohio-state.edu) component.
Depending on the parameters, the source will be downloaded from
the web (default) or copied from a source directory in the local
build context.

An InfiniBand building block ([OFED](#ofed) or [Mellanox
OFED](#mlnx_ofed)) should be installed prior to this building
block.

As a side effect, a toolchain is created containing the MPI
compiler wrappers.  The tool can be passed to other operations
that want to build using the MPI compiler wrappers.

__Parameters__


- __check__: Boolean flag to specify whether the `make check` step
should be performed.  The default is False.

- __configure_opts__: List of options to pass to `configure`.  The
default values are `--disable-mcast`.

- __cuda__: Boolean flag to control whether a CUDA aware build is
performed.  If True, adds `--enable-cuda --with-cuda` to the list
of `configure` options, otherwise adds `--disable-cuda`.  If the
toolchain specifies `CUDA_HOME`, then that path is used, otherwise
`/usr/local/cuda` is used for the path.  The default value is
True.

- __directory__: Path to the unpackaged source directory relative to
the local build context.  The default value is empty.  If this is
defined, the source in the local build context will be used rather
than downloading the source from the web.

- __disable_FEATURE__: Flags to control disabling features when
configuring.  For instance, `disable_foo=True` maps to
`--disable-foo`.  Underscores in the parameter name are converted
to dashes.

- __enable_FEATURE[=ARG]__: Flags to control enabling features when
configuring.  For instance, `enable_foo=True` maps to
`--enable-foo` and `enable_foo='yes'` maps to `--enable-foo=yes`.
Underscores in the parameter name are converted to dashes.

- __environment__: Boolean flag to specify whether the environment
(`LD_LIBRARY_PATH` and `PATH`) should be modified to include
MVAPICH2. The default is True.

- __gpu_arch__: The GPU architecture to use.  Older versions of MVAPICH2
(2.3b and previous) were hard-coded to use "sm_20".  This option
has no effect on more recent MVAPICH2 versions.  The default value
is to use the MVAPICH2 default.

- __ldconfig__: Boolean flag to specify whether the MVAPICH2 library
directory should be added dynamic linker cache.  If False, then
`LD_LIBRARY_PATH` is modified to include the MVAPICH2 library
directory. The default value is False.

- __ospackages__: List of OS packages to install prior to configuring
and building.  For Ubuntu, the default values are `byacc`, `file`,
`make`, `openssh-client`, and `wget`.  For RHEL-based Linux
distributions, the default values are `byacc`, `file`, `make`,
`openssh-clients`, and `wget`.

- __prefix__: The top level install location.  The default value is
`/usr/local/mvapich2`.

- __toolchain__: The toolchain object.  This should be used if
non-default compilers or other toolchain options are needed.  The
default is empty.

- __version__: The version of MVAPICH2 source to download.  This value
is ignored if `directory` is set.  The default value is `2.3.3`.

- __with_PACKAGE[=ARG]__: Flags to control optional packages when
configuring.  For instance, `with_foo=True` maps to `--with-foo`
and `with_foo='/usr/local/foo'` maps to
`--with-foo=/usr/local/foo`.  Underscores in the parameter name
are converted to dashes.

- __without_PACKAGE__: Flags to control optional packages when
configuring.  For instance `without_foo=True` maps to
`--without-foo`.  Underscores in the parameter name are converted
to dashes.

__Examples__


```python
mvapich2(cuda=False, prefix='/opt/mvapich2/2.3a', version='2.3a')
```

```python
mvapich2(directory='sources/mvapich2-2.3b')
```

```python
p = pgi(eula=True)
mvapich2(toolchain=p.toolchain)
```

```python
mvapich2(configure_opts=['--disable-fortran', '--disable-mcast'])
```

## runtime
```python
mvapich2.runtime(self, _from=u'0')
```
Generate the set of instructions to install the runtime specific
components from a build in a previous stage.

__Examples__


```python
m = mvapich2(...)
Stage0 += m
Stage1 += m.runtime()
```

# mvapich2_gdr
```python
mvapich2_gdr(self, **kwargs)
```
The `mvapich2_gdr` building blocks installs the
[MVAPICH2-GDR](http://mvapich.cse.ohio-state.edu) component.
Depending on the parameters, the package will be downloaded from
the web (default) or copied from the local build context.

MVAPICH2-GDR is distributed as a binary package, so certain
dependencies need to be met and only certain combinations of
recipe components are supported; please refer to the MVAPICH2-GDR
documentation for more information.

The [GNU compiler](#gnu) or [PGI compiler](#pgi) building blocks
should be installed prior to this building block.

The [Mellanox OFED](#mlnx_ofed) building block should be installed
prior to this building block.

The [gdrcopy](#gdrcopy) building block should be installed prior
to this building block.

As a side effect, a toolchain is created containing the MPI
compiler wrappers.  The toolchain can be passed to other
operations that want to build using the MPI compiler wrappers.

Note: Using MVAPICH2-GDR on non-RHEL-based Linux distributions has
several issues, including compiler version mismatches and libnuma
incompatibilities.

__Parameters__


- __arch__: The processor architecture of the MVAPICH2-GDR package.  The
default value is set automatically based on the processor
architecture of the base image.

- __cuda_version__: The version of CUDA the MVAPICH2-GDR package was
built against.  The version string format is X.Y.  The version
should match the version of CUDA provided by the base image.  This
value is ignored if `package` is set.  The default value is `9.2`.

- __environment__: Boolean flag to specify whether the environment
(`LD_LIBRARY_PATH` and `PATH`) should be modified to include
MVAPICH2-GDR. The default is True.

- __gnu__: Boolean flag to specify whether a GNU build should be used.
The default value is True.

- __ldconfig__: Boolean flag to specify whether the MVAPICH2-GDR library
directory should be added dynamic linker cache.  If False, then
`LD_LIBRARY_PATH` is modified to include the MVAPICH2-GDR library
directory. The default value is False.

- __mlnx_ofed_version__: The version of Mellanox OFED the
MVAPICH2-GDR package was built against.  The version string format
is X.Y.  The version should match the version of Mellanox OFED
installed by the `mlnx_ofed` building block.  This value is
ignored if `package` is set.  The default value is `4.5`.

- __ospackages__: List of OS packages to install prior to installation.
For Ubuntu, the default values are `cpio`, `libnuma1`,
`openssh-client`, `rpm2cpio` and `wget`, plus `libgfortran3` if a
GNU compiled package is selected.  For RHEL-based Linux
distributions, the default values are `libpciaccess`,
`numactl-libs`, `openssh-clients`, and `wget`, plus `libgfortran`
if a GNU compiled package is selected.

- __package__: Specify the package name to download.  The package should
correspond to the other recipe components (e.g., compiler version,
CUDA version, Mellanox OFED version).  If specified, this option
overrides all other building block options (e.g., compiler family,
compiler version, CUDA version, Mellanox OFED version,
MVAPICH2-GDR version).

- __pgi__: Boolean flag to specify whether a PGI build should be used.
The default value is False.

- __release__: The release of MVAPICH2-GDR to download.  The value is
ignored is `package` is set.  The default value is `2`.

- __version__: The version of MVAPICH2-GDR to download.  The value is
ignored if `package` is set.  The default value is `2.3.3`.  Due
to differences in the packaging scheme, versions prior to 2.3 are
not supported.

__Examples__


```python
mvapich2_gdr(version='2.3.1')
```

```python
mvapich2_gdr(package='mvapich2-gdr-mcast.cuda10.0.mofed4.3.gnu4.8.5-2.3-1.el7.x86_64.rpm')
```


## runtime
```python
mvapich2_gdr.runtime(self, _from=u'0')
```
Generate the set of instructions to install the runtime specific
components from a build in a previous stage.

__Examples__


```python
m = mvapich2_gdr(...)
Stage0 += m
Stage1 += m.runtime()
```

# netcdf
```python
netcdf(self, **kwargs)
```
The `netcdf` building block downloads, configures, builds, and
installs the
[NetCDF](https://www.unidata.ucar.edu/software/netcdf/) component.

The [HDF5](#hdf5) building block should be installed prior to this
building block.

__Parameters__


- __check__: Boolean flag to specify whether the `make check` step
should be performed.  The default is False.

- __configure_opts__: List of options to pass to `configure`.  The
default value is an empty list.

- __cxx__: Boolean flag to specify whether the NetCDF C++ library should
be installed.  The default is True.

- __disable_FEATURE__: Flags to control disabling features when
configuring.  For instance, `disable_foo=True` maps to
`--disable-foo`.  Underscores in the parameter name are converted
to dashes.

- __enable_FEATURE[=ARG]__: Flags to control enabling features when
configuring.  For instance, `enable_foo=True` maps to
`--enable-foo` and `enable_foo='yes'` maps to `--enable-foo=yes`.
Underscores in the parameter name are converted to dashes.

- __environment__: Boolean flag to specify whether the environment
(`LD_LIBRARY_PATH` and `PATH`) should be modified to include
NetCDF. The default is True.

- __fortran__: Boolean flag to specify whether the NetCDF Fortran
library should be installed.  The default is True.

- __hdf5_dir__: Path to the location where HDF5 is installed in the
container image.  The default value is `/usr/local/hdf5`.

- __ldconfig__: Boolean flag to specify whether the NetCDF library
directory should be added dynamic linker cache.  If False, then
`LD_LIBRARY_PATH` is modified to include the NetCDF library
directory. The default value is False.

- __ospackages__: List of OS packages to install prior to configuring
and building.  For Ubuntu, the default values are
`ca-certificates`, `file`, `libcurl4-openssl-dev`, `m4`, `make`,
`wget`, and `zlib1g-dev`.  For RHEL-based Linux distributions the
default values are `ca-certificates`, `file`, `libcurl-devel`
`m4`, `make`, `wget`, and `zlib-devel`.

- __prefix__: The top level install location.  The default location is
`/usr/local/netcdf`.

- __toolchain__: The toolchain object.  This should be used if
non-default compilers or other toolchain options are needed.  The
default is empty.

- __version__: The version of NetCDF to download.  The default value is
`4.7.3`.

- __version_cxx__: The version of NetCDF C++ to download.  The default
value is `4.3.1`.

- __version_fortran__: The version of NetCDF Fortran to download.  The
default value is `4.5.2`.

- __with_PACKAGE[=ARG]__: Flags to control optional packages when
configuring.  For instance, `with_foo=True` maps to `--with-foo`
and `with_foo='/usr/local/foo'` maps to
`--with-foo=/usr/local/foo`.  Underscores in the parameter name
are converted to dashes.

- __without_PACKAGE__: Flags to control optional packages when
configuring.  For instance `without_foo=True` maps to
`--without-foo`.  Underscores in the parameter name are converted
to dashes.

__Examples__


```python
netcdf(prefix='/opt/netcdf/4.6.1', version='4.6.1')
```

```python
p = pgi(eula=True)
netcdf(toolchain=p.toolchain)
```


## runtime
```python
netcdf.runtime(self, _from=u'0')
```
Generate the set of instructions to install the runtime specific
components from a build in a previous stage.

__Examples__


```python
n = netcdf(...)
Stage0 += n
Stage1 += n.runtime()
```

<<<<<<< HEAD
# nv_hpc_sdk
```python
nv_hpc_sdk(self, **kwargs)
```
The `nv_hpc_sdk` building block downloads and installs the NVIDIA
HPC SDK.  Currently, the only option is to install from a tarball.

You must agree to the [NVIDIA HPC SDK End-User License Agreement](https://www.pgroup.com/doc/LICENSE.txt) to use this
building block.

As a side effect, a toolchain is created containing the NVIDIA
compilers.  The tool can be passed to other operations that want
to build using the NVIDIA compilers.
=======
# nsight_systems
```python
nsight_systems(self, **kwargs)
```
The `nsight_systems` building block downloads and installs the
[NVIDIA Nsight Systems
profiler]](https://developer.nvidia.com/nsight-systems).
>>>>>>> 63f76a62

__Parameters__


<<<<<<< HEAD
- __environment__: Boolean flag to specify whether the environment
(`LD_LIBRARY_PATH`, `PATH`, and potentially other variables)
should be modified to include the NVIDIA HPC SDK. The default is
True.

- __eula__: By setting this value to `True`, you agree to the [NVIDIA HPC SDK End-User License Agreement](https://www.pgroup.com/doc/LICENSE.txt).
The default value is `False`.

- __extended_environment__: Boolean flag to specify whether an extended
set of environment variables should be defined.  If True, the
following environment variables `CC`, `CPP`, `CXX`, `F77`, `F90`,
`FC`, and `MODULEPATH` will be defined.  In addition, if the MPI
component is selected then `PGI_OPTL_INCLUDE_DIRS` and
`PGI_OPTL_LIB_DIRS` will also be defined and `PATH` and
`LD_LIBRARY_PATH` will include the MPI component.  If False, then
only `PATH` and `LD_LIBRARY_PATH` will be extended to include the
NVIDIA HPC SDK.  The default value is `False`.

- __license__: The license to use to activate the NVIDIA HPC SDK.  If
the string contains a `@` the license is interpreted as a network
license, e.g., `12345@lic-server`.  Otherwise, the string is
interpreted as the path to the license file relative to the local
build context.  The default value is empty.

- __mpi__: Boolean flag to specify whether the MPI component should be
installed.  If True, MPI will be installed.  The default value is
False.

- __ospackages__: List of OS packages to install prior to installing the
NVIDIA HPC SDK.  For Ubuntu, the default values are `gcc`, `g++`,
`gfortran`, and `libnuma1`.  For RHEL-based Linux distributions,
the default values are `gcc`, `gcc-c++`, `gcc-gfortran`, and
`numactl-libs`.

- __prefix__: The top level install prefix.  The default value is
`/opt/nvidia`.

- __system_cuda__: Boolean flag to specify whether the NVIDIA HPC SDK
should use the system CUDA.  If False, the version(s) of CUDA
bundled with the NVIDIA HPC SDK will be installed.  The default
value is False.

- __tarball__: Path to the NVIDIA HPC SDK tarball relative to the local
build context.  The default value is empty.  This option is
required.
=======
- __cli__: Boolean flag to specify whether the command line only (CLI)
package should be installed.  The default is True.

- __version__: The version of Nsight Systems to install.  The default
value is `2020.1.1`.
>>>>>>> 63f76a62

__Examples__


```python
<<<<<<< HEAD
nv_hpc_sdk(eula=True, license='port@host',
           tarball='nvlinux-2020-201-x86_64.tar.gz')
```

```python
n = nv_hpc_sdk(eula=True, ...)
openmpi(..., toolchain=n.toolchain, ...)
```


## runtime
```python
nv_hpc_sdk.runtime(self, _from=u'0')
```
Generate the set of instructions to install the runtime specific
components from a build in a previous stage.

__Examples__


```python
n = nv_hpc_sdk(...)
Stage0 += n
Stage1 += n.runtime()
```
=======
nsight_systems(version='2020.1.1')
```

>>>>>>> 63f76a62

# ofed
```python
ofed(self, **kwargs)
```
The `ofed` building block installs the OpenFabrics Enterprise
Distribution packages that are part of the Linux distribution.

For Ubuntu 16.04, the following packages are installed:
`dapl2-utils`, `ibutils`, `ibverbs-utils`, `infiniband-diags`,
`libdapl2`, `libdapl-dev`, `libibcm1`, `libibcm-dev`, `libibmad5`,
`libibmad-dev`, `libibverbs1`, `libibverbs-dev`, `libmlx4-1`,
`libmlx4-dev`, `libmlx5-1`, `libmlx5-dev`, `librdmacm1`,
`librdmacm-dev`, and `rdmacm-utils`.  For Ubuntu 16.04 and aarch64
processors, the `dapl2-utils`, `libdapl2`, `libdapl-dev`,
`libibcm1` and `libibcm-dev` packages are not installed because
they are not available.  For Ubuntu 16.04 and ppc64le processors,
the `libibcm1` and `libibcm-dev` packages are not installed
because they are not available.

For Ubuntu 18.04, the following packages are installed:
`dapl2-utils`, `ibutils`, `ibverbs-providers`, `ibverbs-utils`,
`infiniband-diags`, `libdapl2`, `libdapl-dev`, `libibmad5`,
`libibmad-dev`, `libibverbs1`, `libibverbs-dev`, `librdmacm1`,
`librdmacm-dev`, and `rdmacm-utils`.

For RHEL-based 7.x distributions, the following packages are
installed: `dapl`, `dapl-devel`, `ibutils`, `libibcm`, `libibmad`,
`libibmad-devel`, `libmlx5`, `libibumad`, `libibverbs`,
`libibverbs-utils`, `librdmacm`, `rdma-core`, and
`rdma-core-devel`.

For RHEL-based 8.x distributions, the following packages are
installed: `libibmad`, `libibmad-devel`, `libmlx5`, `libibumad`,
`libibverbs`, `libibverbs-utils`, `librdmacm`, `rdma-core`, and
`rdma-core-devel`.

__Parameters__


- __prefix__: The top level install location. Install of installing the
packages via the package manager, they will be extracted to this
location. This option is useful if multiple versions of OFED need
to be installed. The environment must be manually configured to
recognize the OFED location, e.g., in the container entry
point. The default value is empty, i.e., install via the package
manager to the standard system locations.

__Examples__


```python
ofed()
```


## runtime
```python
ofed.runtime(self, _from=u'0')
```
Generate the set of instructions to install the runtime specific
components from a build in a previous stage.

__Examples__


```python
o = ofed(...)
Stage0 += o
Stage1 += o.runtime()
```

# openblas
```python
openblas(self, **kwargs)
```
The `openblas` building block builds and installs the
[OpenBLAS](https://www.openblas.net) component.

__Parameters__


- __environment__: Boolean flag to specify whether the environment
(`LD_LIBRARY_PATH` and `PATH`) should be modified to include
OpenBLAS. The default is True.

- __ldconfig__: Boolean flag to specify whether the OpenBLAS library
directory should be added dynamic linker cache.  If False, then
`LD_LIBRARY_PATH` is modified to include the OpenBLAS library
directory. The default value is False.

- __make_opts__: List of options to pass to `make`.  For aarch64
processors, the default values are `TARGET=ARMV8` and
`USE_OPENMP=1`.  For ppc64le processors, the default values are
`TARGET=POWER8` and `USE_OPENMP=1`.  For x86_64 processors, the
default value is `USE_OPENMP=1`.

- __ospackages__: List of OS packages to install prior to building.  The
default values are `make`, `perl`, `tar`, and `wget`.

- __prefix__: The top level installation location.  The default value is
`/usr/local/openblas`.

- __toolchain__: The toolchain object.  This should be used if
non-default compilers or other toolchain options are needed.  The
default is empty.

- __version__: The version of OpenBLAS source to download.  The default
value is `0.3.7`.

__Examples__


```python
openblas(prefix='/opt/openblas/0.3.1', version='0.3.1')
```

```python
p = pgi(eula=True)
openblas(toolchain=p.toolchain)
```


## runtime
```python
openblas.runtime(self, _from=u'0')
```
Generate the set of instructions to install the runtime specific
components from a build in a previous stage.

__Examples__


```python
o = openblas(...)
Stage0 += o
Stage1 += o.runtime()
```

# openmpi
```python
openmpi(self, **kwargs)
```
The `openmpi` building block configures, builds, and installs the
[OpenMPI](https://www.open-mpi.org) component.

As a side effect, a toolchain is created containing the MPI
compiler wrappers.  The tool can be passed to other operations
that want to build using the MPI compiler wrappers.

__Parameters__


- __branch__: The git branch to clone.  Only recognized if the
`repository` parameter is specified.  The default is empty, i.e.,
use the default branch for the repository.

- __check__: Boolean flag to specify whether the `make check` step
should be performed.  The default is False.

- __commit__: The git commit to clone.  Only recognized if the
`repository` parameter is specified.  The default is empty, i.e.,
use the latest commit on the default branch for the repository.

- __configure_opts__: List of options to pass to `configure`.  The
default values are `--disable-getpwuid` and
`--enable-orterun-prefix-by-default`.

- __cuda__: Boolean flag to control whether a CUDA aware build is
performed.  If True, adds `--with-cuda` to the list of `configure`
options, otherwise adds `--without-cuda`.  If the toolchain
specifies `CUDA_HOME`, then that path is used.  The default value
is True.

- __disable_FEATURE__: Flags to control disabling features when
configuring.  For instance, `disable_foo=True` maps to
`--disable-foo`.  Underscores in the parameter name are converted
to dashes.

- __enable_FEATURE[=ARG]__: Flags to control enabling features when
configuring.  For instance, `enable_foo=True` maps to
`--enable-foo` and `enable_foo='yes'` maps to `--enable-foo=yes`.
Underscores in the parameter name are converted to dashes.

- __environment__: Boolean flag to specify whether the environment
(`LD_LIBRARY_PATH` and `PATH`) should be modified to include
OpenMPI. The default is True.

- __infiniband__: Boolean flag to control whether InfiniBand
capabilities are included.  If True, adds `--with-verbs` to the
list of `configure` options, otherwise adds `--without-verbs`.
The default value is True.

- __ldconfig__: Boolean flag to specify whether the OpenMPI library
directory should be added dynamic linker cache.  If False, then
`LD_LIBRARY_PATH` is modified to include the OpenMPI library
directory. The default value is False.

- __ospackages__: List of OS packages to install prior to configuring
and building.  For Ubuntu, the default values are `bzip2`, `file`,
`hwloc`, `libnuma-dev`, `make`, `openssh-client`, `perl`, `tar`,
and `wget`.  For RHEL-based Linux distributions, the default
values are `bzip2`, `file`, `hwloc`, `make`, `numactl-devl`,
`openssh-clients`, `perl`, `tar`, and `wget`.  If the `repository`
parameter is set, then `autoconf`, `automake`, `ca-certificates`,
`git`, and `libtool` are also included.

- __pmi__: Flag to control whether PMI is used by the build.  If True,
adds `--with-pmi` to the list of `configure` options.  If a
string, uses the value of the string as the PMI path, e.g.,
`--with-pmi=/usr/local/slurm-pmi2`.  If False, does nothing.  The
default is False.

- __pmix__: Flag to control whether PMIX is used by the build.  If True,
adds `--with-pmix` to the list of `configure` options.  If a
string, uses the value of the string as the PMIX path, e.g.,
`--with-pmix=/usr/local/pmix`.  If False, does nothing.  The
default is False.

- __prefix__: The top level install location.  The default value is
`/usr/local/openmpi`.

- __repository__: The location of the git repository that should be used to build OpenMPI.  If True, then use the default `https://github.com/open-mpi/ompi.git`
repository.  The default is empty, i.e., use the release package
specified by `version`.

- __toolchain__: The toolchain object.  This should be used if
non-default compilers or other toolchain options are needed.  The
default is empty.

- __ucx__: Flag to control whether UCX is used by the build.  If True,
adds `--with-ucx` to the list of `configure` options.  If a
string, uses the value of the string as the UCX path, e.g.,
`--with-ucx=/path/to/ucx`.  If False, adds `--without-ucx` to the
list of `configure` options.  The default is False.

- __url__: The loation of the tarball that should be used to build
OpenMPI.  The default is empty, i.e., use the release package
specified by `version`.

- __version__: The version of OpenMPI source to download.  This
value is ignored if `directory` is set.  The default value is
`4.0.3rc3`.

- __with_PACKAGE[=ARG]__: Flags to control optional packages when
configuring.  For instance, `with_foo=True` maps to `--with-foo`
and `with_foo='/usr/local/foo'` maps to
`--with-foo=/usr/local/foo`.  Underscores in the parameter name
are converted to dashes.

- __without_PACKAGE__: Flags to control optional packages when
configuring.  For instance `without_foo=True` maps to
`--without-foo`.  Underscores in the parameter name are converted
to dashes.

__Examples__


```python
openmpi(cuda=False, infiniband=False, prefix='/opt/openmpi/2.1.2',
    version='2.1.2')
```

```python
openmpi(repository='https://github.com/open-mpi/ompi.git')
```

```python
p = pgi(eula=True)
openmpi(toolchain=p.toolchain)
```

```python
openmpi(configure_opts=['--disable-getpwuid', '--with-slurm'],
        ospackages=['file', 'hwloc', 'libslurm-dev'])
```

```python
openmpi(pmi='/usr/local/slurm-pmi2', pmix='internal')
```


## runtime
```python
openmpi.runtime(self, _from=u'0')
```
Generate the set of instructions to install the runtime specific
components from a build in a previous stage.

__Examples__

```python
o = openmpi(...)
Stage0 += o
Stage1 += o.runtime()
```

# packages
```python
packages(self, **kwargs)
```
The `packages` building block specifies the set of operating system
packages to install.  Based on the Linux distribution, the
building block invokes either `apt-get` (Ubuntu) or `yum`
(RHEL-based).

This building block is preferred over directly using the
[`apt_get`](#apt_get) or [`yum`](#yum) building blocks.

__Parameters__


- __apt__: A list of Debian packages to install.  The default is an
empty list.

- __aptitude__: Boolean flag to specify whether `aptitude` should be
used instead of `apt-get`.  The default is False.

- __apt_keys__: A list of GPG keys to add.  The default is an empty
list.

- __apt_ppas__: A list of personal package archives to add.  The default
is an empty list.

- __apt_repositories__: A list of apt repositories to add.  The default
is an empty list.

- __download__: Boolean flag to specify whether to download the deb /
rpm packages instead of installing them.  The default is False.

- __download_directory__: The deb package download location. This
parameter is ignored if `download` is False. The default value is
`/var/tmp/packages_download`.

- __epel__: Boolean flag to specify whether to enable the Extra Packages
for Enterprise Linux (EPEL) repository.  The default is False.
This parameter is ignored if the Linux distribution is not
RHEL-based.

- __extract__: Location where the downloaded packages should be
extracted. Note, this extracts and does not install the packages,
i.e., the package manager is bypassed. After the downloaded
packages are extracted they are deleted. This parameter is ignored
if `download` is False. If empty, then the downloaded packages are
not extracted. The default value is an empty string.

- __ospackages__: A list of packages to install.  The list is used for
both Ubuntu and RHEL-based Linux distributions, therefore only
packages with the consistent names across Linux distributions
should be specified.  This parameter is ignored if `apt` or `yum`
is specified.  The default value is an empty list.

- __powertools__: Boolean flag to specify whether to enable the
PowerTools repository.  The default is False.  This parameter is
ignored if the Linux distribution is not RHEL-based.

- __release_stream__: Boolean flag to specify whether to enable the [CentOS release stream](https://wiki.centos.org/Manuals/ReleaseNotes/CentOSStream)
repository.  The default is False.  This parameter is only
recognized if the Linux distribution is RHEL-based and the version
is 8.x.

- __scl__: Boolean flag to specify whether to enable the Software
Collections (SCL) repository.  The default is False.  This
parameter is only recognized if the Linux distribution is
RHEL-based and the version is 7.x.

- __yum__: A list of RPM packages to install.  The default value is an
empty list.

- __yum4__: Boolean flag to specify whether `yum4` should be used
instead of `yum`.  The default is False.  This parameter is only
recognized if the CentOS version is 7.x.

- __yum_keys__: A list of GPG keys to import.  The default is an empty
list.

- __yum_repositories__: A list of yum repositories to add.  The default
is an empty list.

__Examples__


```python
packages(ospackages=['make', 'wget'])
```

```python
packages(apt=['zlib1g-dev'], yum=['zlib-devel'])
```

```python
packages(apt=['python3'], yum=['python34'], epel=True)
```


# pgi
```python
pgi(self, **kwargs)
```
The `pgi` building block downloads and installs the PGI compiler.
Currently, the only option is to install the latest community
edition.

You must agree to the [PGI End-User License Agreement](https://www.pgroup.com/doc/LICENSE.txt) to use this
building block.

As a side effect, a toolchain is created containing the PGI
compilers.  The tool can be passed to other operations that want
to build using the PGI compilers.

__Parameters__


- __environment__: Boolean flag to specify whether the environment
(`LD_LIBRARY_PATH`, `PATH`, and potentially other variables)
should be modified to include the PGI compiler. The default is
True.

- __eula__: By setting this value to `True`, you agree to the [PGI End-User License Agreement](https://www.pgroup.com/doc/LICENSE.txt).
The default value is `False`.

- __extended_environment__: Boolean flag to specify whether an extended
set of environment variables should be defined.  If True, the
- __following environment variables will be defined__: `CC`, `CPP`,
`CXX`, `F77`, `F90`, `FC`, and `MODULEPATH`.  In addition, if the
PGI MPI component is selected then `PGI_OPTL_INCLUDE_DIRS` and
`PGI_OPTL_LIB_DIRS` will also be defined and `PATH` and
`LD_LIBRARY_PATH` will include the PGI MPI component.  If False,
then only `PATH` and `LD_LIBRARY_PATH` will be extended to include
the PGI compiler.  The default value is `False`.

- __mpi__: Boolean flag to specify whether the MPI component should be
installed.  If True, MPI will be installed.  The default value is
False.

- __ospackages__: List of OS packages to install prior to installing the
PGI compiler.  For Ubuntu, the default values are `gcc`, `g++`,
`libnuma1` and `perl`, and also `wget` (if downloading the PGI
compiler rather than using a tarball in the local build context).
For RHEL-based Linux distributions, the default values are `gcc`,
`gcc-c++`, `numactl-libs` and `perl`, and also `wget` (if
downloading the PGI compiler rather than using a tarball in the
local build context).

- __prefix__: The top level install prefix.  The default value is
`/opt/pgi`.

- __system_cuda__: Boolean flag to specify whether the PGI compiler
should use the system CUDA.  If False, the version(s) of CUDA
bundled with the PGI compiler will be installed.  The default
value is False.

- __tarball__: Path to the PGI compiler tarball relative to the local
build context.  The default value is empty.  If this is defined,
the tarball in the local build context will be used rather than
downloading the tarball from the web.

- __version__: The version of the PGI compiler to use.  Note this value
is currently only used when setting the environment and does not
control the version of the compiler downloaded.  The default value
is `19.10`.

__Examples__


```python
pgi(eula=True)
```

```python
pgi(eula=True, tarball='pgilinux-2017-1710-x86_64.tar.gz')
```

```python
p = pgi(eula=True)
openmpi(..., toolchain=p.toolchain, ...)
```


## runtime
```python
pgi.runtime(self, _from=u'0')
```
Generate the set of instructions to install the runtime specific
components from a build in a previous stage.

__Examples__


```python
p = pgi(...)
Stage0 += p
Stage1 += p.runtime()
```

# pip
```python
pip(self, **kwargs)
```
The `pip` building block installs Python packages from PyPi.

__Parameters__


- __alternatives__: Boolean flag to specify whether to configure alternatives for `python` and `pip`.  RHEL-based 8.x distributions do not setup `python` by [default](https://developers.redhat.com/blog/2019/05/07/what-no-python-in-red-hat-enterprise-linux-8/).  The default is False.

- __ospackages__: List of OS packages to install prior to installing
PyPi packages.  For Ubuntu, the default values are `python-pip`,
`python-setuptools`, and `python-wheel` for Python 2.x and
`python3-pip`, `python3-setuptools`, and `python3-wheel` for
Python 3.x.  For RHEL-based distributions, the default
values are `python2-pip` for Python 2.x and `python3-pip` for
Python 3.x.

- __packages__: List of PyPi packages to install.  The default is
an empty list.

- __pip__: The name of the `pip` tool to use. The default is `pip`.

- __requirements__: Path to pip requirements file.  The default is
empty.

- __upgrade__: Boolean flag to control whether pip itself should be
upgraded prior to installing any PyPi packages.  The default is
False.

__Examples__


```python
pip(packages=['hpccm'])
```

```python
pip(packages=['hpccm'], pip='pip3')
```

```python
pip(requirements='requirements.txt')
```


# pmix
```python
pmix(self, **kwargs)
```
The `pmix` building block configures, builds, and installs the
[PMIX](https://github.com/openpmix/openpmix) component.

__Parameters__


- __check__: Boolean flag to specify whether the `make check` step
should be performed.  The default is False.

- __configure_opts__: List of options to pass to `configure`.  The
default is an empty list.

- __disable_FEATURE__: Flags to control disabling features when
configuring.  For instance, `disable_foo=True` maps to
`--disable-foo`.  Underscores in the parameter name are converted
to dashes.

- __enable_FEATURE[=ARG]__: Flags to control enabling features when
configuring.  For instance, `enable_foo=True` maps to
`--enable-foo` and `enable_foo='yes'` maps to `--enable-foo=yes`.
Underscores in the parameter name are converted to dashes.

- __environment__: Boolean flag to specify whether the environment
(`CPATH`, `LD_LIBRARY_PATH`, and `PATH`) should be modified to
include PMIX. The default is True.

- __ldconfig__: Boolean flag to specify whether the PMIX library
directory should be added dynamic linker cache.  If False, then
`LD_LIBRARY_PATH` is modified to include the PMIX library
directory. The default value is False.

- __ospackages__: List of OS packages to install prior to configuring
and building.  For Ubuntu, the default values are `file`, `hwloc`,
`libevent-dev`, `make`, `tar`, and `wget`. For RHEL-based Linux
distributions, the default values are `file`, `hwloc`,
`libevent-devel`, `make`, `tar`, and `wget`.

- __prefix__: The top level install location.  The default value is
`/usr/local/pmix`.

- __toolchain__: The toolchain object.  This should be used if
non-default compilers or other toolchain options are needed.  The
default value is empty.

- __version__: The version of PMIX source to download.  The default value
is `3.1.4`.

- __with_PACKAGE[=ARG]__: Flags to control optional packages when
configuring.  For instance, `with_foo=True` maps to `--with-foo`
and `with_foo='/usr/local/foo'` maps to
`--with-foo=/usr/local/foo`.  Underscores in the parameter name
are converted to dashes.

- __without_PACKAGE__: Flags to control optional packages when
configuring.  For instance `without_foo=True` maps to
`--without-foo`.  Underscores in the parameter name are converted
to dashes.

__Examples__


```python
pmix(prefix='/opt/pmix/3.1.4', version='3.1.4')
```


## runtime
```python
pmix.runtime(self, _from=u'0')
```
Generate the set of instructions to install the runtime specific
components from a build in a previous stage.

__Examples__


```python
p = pmix(...)
Stage0 += p
Stage1 += p.runtime()
```

# pnetcdf
```python
pnetcdf(self, **kwargs)
```
The `pnetcdf` building block downloads, configures, builds, and
installs the
[PnetCDF](http://cucis.ece.northwestern.edu/projects/PnetCDF/index.html)
component.

__Parameters__


- __check__: Boolean flag to specify whether the `make check` step
should be performed.  The default is False.

- __configure_opts__: List of options to pass to `configure`.  The
default values are `--enable-shared`.

- __disable_FEATURE__: Flags to control disabling features when
configuring.  For instance, `disable_foo=True` maps to
`--disable-foo`.  Underscores in the parameter name are converted
to dashes.

- __enable_FEATURE[=ARG]__: Flags to control enabling features when
configuring.  For instance, `enable_foo=True` maps to
`--enable-foo` and `enable_foo='yes'` maps to `--enable-foo=yes`.
Underscores in the parameter name are converted to dashes.

- __environment__: Boolean flag to specify whether the environment
(`LD_LIBRARY_PATH` and `PATH`) should be modified to include
PnetCDF. The default is True.

- __ldconfig__: Boolean flag to specify whether the PnetCDF library
directory should be added dynamic linker cache.  If False, then
`LD_LIBRARY_PATH` is modified to include the PnetCDF library
directory. The default value is False.

- __ospackages__: List of OS packages to install prior to configuring
and building.  The default values are `m4`, `make`, `tar`, and
`wget`.

- __prefix__: The top level install location.  The default value is
`/usr/local/pnetcdf`.

- __toolchain__: The toolchain object.  A MPI compiler toolchain must be
used.  The default is to use the standard MPI compiler wrappers,
e.g., `CC=mpicc`, `CXX=mpicxx`, etc.

- __version__: The version of PnetCDF source to download.  The default
value is `1.12.1`.

- __with_PACKAGE[=ARG]__: Flags to control optional packages when
configuring.  For instance, `with_foo=True` maps to `--with-foo`
and `with_foo='/usr/local/foo'` maps to
`--with-foo=/usr/local/foo`.  Underscores in the parameter name
are converted to dashes.

- __without_PACKAGE__: Flags to control optional packages when
configuring.  For instance `without_foo=True` maps to
`--without-foo`.  Underscores in the parameter name are converted
to dashes.

__Examples__


```python
pnetcdf(prefix='/opt/pnetcdf/1.10.0', version='1.10.0')
```

```python
ompi = openmpi(...)
pnetcdf(toolchain=ompi.toolchain, ...)
```


## runtime
```python
pnetcdf.runtime(self, _from=u'0')
```
Generate the set of instructions to install the runtime specific
components from a build in a previous stage.

__Examples__


```python
p = pnetcdf(...)
Stage0 += p
Stage1 += p.runtime()
```

# python
```python
python(self, **kwargs)
```
The `python` building block installs Python from the upstream Linux
distribution.

__Parameters__


- __alternatives__: Boolean flag to specify whether to configure alternatives for `python` and `python-config` (if `devel` is enabled).  RHEL-based 8.x distributions do not setup `python` by [default](https://developers.redhat.com/blog/2019/05/07/what-no-python-in-red-hat-enterprise-linux-8/).  The default is False.

- __devel__: Boolean flag to specify whether to also install the Python
development headers and libraries.  The default is False.

- __python2__: Boolean flag to specify whether to install Python version
2.  The default is True.

- __python3__: Boolean flag to specify whether to install Python version
3.  The default is True.

__Examples__


```python
python()
```

```python
python(python3=False)
```


## runtime
```python
python.runtime(self, _from=u'0')
```
Generate the set of instructions to install the runtime specific
components from a build in a previous stage.

__Examples__


```python
p = python(...)
Stage0 += p
Stage1 += p.runtime()
```

# scif
```python
scif(self, **kwargs)
```
The `scif` building blocks installs components using the
[Scientific Filesystem (SCI-F)](https://sci-f.github.io).

Other building blocks and / or primitives should be added to
the `scif` building block using the `+=` syntax.

If not generating a Singularity definition file, SCI-F should be
installed using the [`pip`](#pip) building block prior to this
building block.

If not generating a Singularity definition file, this module
creates SCI-F recipe files in the current directory (see also the
`file` parameter).

__Parameters__


- ___arguments__: Specify additional [Dockerfile RUN arguments](https://github.com/moby/buildkit/blob/master/frontend/dockerfile/docs/experimental.md) (Docker specific).

- ___env__: Boolean flag to specify whether the general container
environment should be also be loaded when executing a SCI-F
`%appinstall` block.  The default is False (Singularity specific).

- __file__: The SCI-F recipe file name.  The default value is the name
parameter with the `.scif` suffix.

- __name__: The name to use to label the SCI-F application.  This
parameter is required.

- ___native__: Boolean flag to specify whether to use the native
Singularity support for SCI-F when generating Singularity
definition files.  The default is True (Singularity specific).

__Examples__


```python
pip(packages=['scif'])
s = scif(name='example')
s += openmpi(prefix='/scif/apps/example')
s += shell(commands=[...])
```


## runtime
```python
scif.runtime(self, _from=u'0')
```
Generate the set of instructions to install the runtime specific
components from a build in a previous stage.

The entire `/scif` directory is copied into the runtime stage
on the first call.  Subsequent calls do nothing.

__Examples__

```python
s = scif(...)
Stage0 += s
Stage1 += s.runtime()
```


# sensei
```python
sensei(self, **kwargs)
```
The `sensei` building block configures, builds, and installs the
[SENSEI](https://sensei-insitu.org) component.

The [CMake](#cmake) building block should be installed prior to
this building block.

In most cases, one or both of the [Catalyst](#catalyst) or
[Libsim](#libsim) building blocks should be installed.

If GPU rendering will be used then a
[cudagl](https://hub.docker.com/r/nvidia/cudagl) base image is
recommended.

__Parameters__


- __branch__: The branch of SENSEI to use.  The default value is
`v2.1.1`.

- __catalyst__: Flag to specify the location of the ParaView/Catalyst
installation, e.g., `/usr/local/catalyst`.  If set, then the
[Catalyst](#catalyst) building block should be installed prior to
this building block.  The default value is empty.

- __cmake_opts__: List of options to pass to `cmake`.  The default value
is `-DENABLE_SENSEI=ON`.

- __libsim__: Flag to specify the location of the VisIt/Libsim
installation, e.g., `/usr/local/visit`.  If set, then the
[Libsim](#libsim) building block should be installed prior to this
building block.  The `vtk` option should also be set.  The default
value is empty.

- __miniapps__: Boolean flag to specify whether the SENSEI mini-apps
should be built and installed.  The default is False.

- __ospackages__: List of OS packages to install prior to configuring
and building.  The default values are `ca-certificates`, `git`,
and `make`.

- __prefix__: The top level install location.  The default value is
`/usr/local/sensei`.

- __toolchain__: The toolchain object.  This should be used if
non-default compilers or other toolchain options are needed.  The
default is empty.

- __vtk__: Flag to specify the location of the VTK installation.  If
`libsim` is defined, this option must be set to the Libsim VTK
location, e.g.,
`/usr/local/visit/third-party/vtk/6.1.0/linux-x86_64_gcc-5.4/lib/cmake/vtk-6.1`. Note
that the compiler version is embedded in the Libsim VTK path.  The
compiler version may differ depending on which base image is used;
version 5.4 corresponds to Ubuntu 16.04. The default value is
empty.

__Examples__


```python
sensei(branch='v2.1.1', catalyst='/usr/local/catalyst',
       prefix='/opt/sensei')
```

```python
sensei(libsim='/usr/local/visit',
       vtk='/usr/local/visit/third-party/vtk/6.1.0/linux-x86_64_gcc-5.4/lib/cmake/vtk-6.1')
```


## runtime
```python
sensei.runtime(self, _from=u'0')
```
Generate the set of instructions to install the runtime specific
components from a build in a previous stage.

__Examples__

```python
s = sensei(...)
Stage0 += s
Stage1 += s.runtime()
```

# slurm_pmi2
```python
slurm_pmi2(self, **kwargs)
```
The `slurm_pmi2` building block configures, builds, and installs
the PMI2 component from SLURM.

Note: this building block does not install SLURM itself.

__Parameters__


- __configure_opts__: List of options to pass to `configure`.  The
default is an empty list.

- __disable_FEATURE__: Flags to control disabling features when
configuring.  For instance, `disable_foo=True` maps to
`--disable-foo`.  Underscores in the parameter name are converted
to dashes.

- __enable_FEATURE[=ARG]__: Flags to control enabling features when
configuring.  For instance, `enable_foo=True` maps to
`--enable-foo` and `enable_foo='yes'` maps to `--enable-foo=yes`.
Underscores in the parameter name are converted to dashes.

- __environment__: Boolean flag to specify whether the environment
(`CPATH` and `LD_LIBRARY_PATH`) should be modified to include
PMI2. The default is False.

- __ldconfig__: Boolean flag to specify whether the PMI2 library
directory should be added dynamic linker cache.  If False, then
`LD_LIBRARY_PATH` is modified to include the PMI2 library
directory. The default value is False.

- __ospackages__: List of OS packages to install prior to configuring
and building.  The default values are `bzip2`, `file`, `make`,
`perl`, `tar`, and `wget`.

- __prefix__: The top level install location.  The default value is
`/usr/local/slurm-pmi2`.

- __toolchain__: The toolchain object.  This should be used if
non-default compilers or other toolchain options are needed.  The
default value is empty.

- __version__: The version of SLURM source to download.  The default
value is `19.05.5`.

- __with_PACKAGE[=ARG]__: Flags to control optional packages when
configuring.  For instance, `with_foo=True` maps to `--with-foo`
and `with_foo='/usr/local/foo'` maps to
`--with-foo=/usr/local/foo`.  Underscores in the parameter name
are converted to dashes.

- __without_PACKAGE__: Flags to control optional packages when
configuring.  For instance `without_foo=True` maps to
`--without-foo`.  Underscores in the parameter name are converted
to dashes.

__Examples__


```python
slurm_pmi2(prefix='/opt/pmi', version='19.05.4')
```


## runtime
```python
slurm_pmi2.runtime(self, _from=u'0')
```
Generate the set of instructions to install the runtime specific
components from a build in a previous stage.

__Examples__


```python
p = slurm_pmi2(...)
Stage0 += p
Stage1 += p.runtime()
```

# ucx
```python
ucx(self, **kwargs)
```
The `ucx` building block configures, builds, and installs the
[UCX](https://github.com/openucx/ucx) component.

An InfiniBand building block ([OFED](#ofed) or [Mellanox
OFED](#mlnx_ofed)) should be installed prior to this building
block.  One or all of the [gdrcopy](#gdrcopy), [KNEM](#knem), and
[XPMEM](#xpmem) building blocks should also be installed prior to
this building block.

__Parameters__


- __branch__: The git branch to clone.  Only recognized if the
`repository` parameter is specified.  The default is empty, i.e.,
use the default branch for the repository.

- __commit__: The git commit to clone.  Only recognized if the
`repository` parameter is specified.  The default is empty, i.e.,
use the latest commit on the default branch for the repository.

- __configure_opts__: List of options to pass to `configure`.  The
default values are `--enable-optimizations`, `--disable-logging`,
`--disable-debug`, `--disable-assertions`,
`--disable-params-check`, and `--disable-doxygen-doc`.

- __cuda__: Flag to control whether a CUDA aware build is performed.  If
True, adds `--with-cuda=/usr/local/cuda` to the list of
`configure` options.  If a string, uses the value of the string as
the CUDA path.  If the toolchain specifies `CUDA_HOME`, then that
path is used.  If False, adds `--without-cuda` to the list of
`configure` options.  The default value is an empty string.

- __disable_FEATURE__: Flags to control disabling features when
configuring.  For instance, `disable_foo=True` maps to
`--disable-foo`.  Underscores in the parameter name are converted
to dashes.

- __enable_FEATURE[=ARG]__: Flags to control enabling features when
configuring.  For instance, `enable_foo=True` maps to
`--enable-foo` and `enable_foo='yes'` maps to `--enable-foo=yes`.
Underscores in the parameter name are converted to dashes.

- __environment__: Boolean flag to specify whether the environment
(`LD_LIBRARY_PATH` and `PATH`) should be modified to include
UCX. The default is True.

- __gdrcopy__: Flag to control whether gdrcopy is used by the build.  If
True, adds `--with-gdrcopy` to the list of `configure` options.
If a string, uses the value of the string as the gdrcopy path,
e.g., `--with-gdrcopy=/path/to/gdrcopy`.  If False, adds
`--without-gdrcopy` to the list of `configure` options.  The
default is an empty string, i.e., include neither `--with-gdrcopy`
not `--without-gdrcopy` and let `configure` try to automatically
detect whether gdrcopy is present or not.

- __knem__: Flag to control whether KNEM is used by the build.  If True,
adds `--with-knem` to the list of `configure` options.  If a
string, uses the value of the string as the KNEM path, e.g.,
`--with-knem=/path/to/knem`.  If False, adds `--without-knem` to
the list of `configure` options.  The default is an empty string,
i.e., include neither `--with-knem` not `--without-knem` and let
`configure` try to automatically detect whether KNEM is present or
not.

- __ldconfig__: Boolean flag to specify whether the UCX library
directory should be added dynamic linker cache.  If False, then
`LD_LIBRARY_PATH` is modified to include the UCX library
directory. The default value is False.

- __ofed__: Flag to control whether OFED is used by the build.  If True,
adds `--with-verbs` and `--with-rdmacm` to the list of `configure`
options.  If a string, uses the value of the string as the OFED
path, e.g., `--with-verbs=/path/to/ofed`.  If False, adds
`--without-verbs` and `--without-rdmacm` to the list of
`configure` options.  The default is an empty string, i.e.,
include neither `--with-verbs` not `--without-verbs` and let
`configure` try to automatically detect whether OFED is present or
not.

- __ospackages__: List of OS packages to install prior to configuring
and building.  For Ubuntu, the default values are `binutils-dev`,
`file`, `libnuma-dev`, `make`, and `wget`. For RHEL-based Linux
distributions, the default values are `binutils-devel`, `file`,
`make`, `numactl-devel`, and `wget`.  If the `repository`
parameter is set, then `autoconf`, `automake`, `ca-certificates`,
`git`, and `libtool` are also included.

- __prefix__: The top level install location.  The default value is
`/usr/local/ucx`.

- __repository__: The location of the git repository that should be used to build UCX.  If True, then use the default `https://github.com/openucx/ucx.git`
repository.  The default is empty, i.e., use the release package
specified by `version`.

- __toolchain__: The toolchain object.  This should be used if
non-default compilers or other toolchain options are needed.  The
default value is empty.

- __url__: The loation of the tarball that should be used to build UCX.
The default is empty, i.e., use the release package specified by
`version`.

- __version__: The version of UCX source to download.  The default value
is `1.7.0`.

- __with_PACKAGE[=ARG]__: Flags to control optional packages when
configuring.  For instance, `with_foo=True` maps to `--with-foo`
and `with_foo='/usr/local/foo'` maps to
`--with-foo=/usr/local/foo`.  Underscores in the parameter name
are converted to dashes.

- __without_PACKAGE__: Flags to control optional packages when
configuring.  For instance `without_foo=True` maps to
`--without-foo`.  Underscores in the parameter name are converted
to dashes.

- __xpmem__: Flag to control whether XPMEM is used by the build.  If
True, adds `--with-xpmem` to the list of `configure` options.  If
a string, uses the value of the string as the XPMEM path, e.g.,
`--with-xpmem=/path/to/xpmem`.  If False, adds `--without-xpmem`
to the list of `configure` options.  The default is an empty
string, i.e., include neither `--with-xpmem` not `--without-xpmem`
and let `configure` try to automatically detect whether XPMEM is
present or not.

__Examples__


```python
ucx(cuda=False, prefix='/opt/ucx/1.4.0', version='1.4.0')
```

```python
ucx(cuda='/usr/local/cuda', gdrcopy='/usr/local/gdrcopy',
    knem='/usr/local/knem', xpmem='/usr/local/xpmem')
```

```python
ucx(repository='https://github.com/openucx/ucx.git')
```


## runtime
```python
ucx.runtime(self, _from=u'0')
```
Generate the set of instructions to install the runtime specific
components from a build in a previous stage.

__Examples__


```python
u = ucx(...)
Stage0 += u
Stage1 += u.runtime()
```

# xpmem
```python
xpmem(self, **kwargs)
```
The `xpmem` building block builds and installs the user space
library from the [XPMEM](https://gitlab.com/hjelmn/xpmem)
component.

__Parameters__


- __branch__: The branch of XPMEM to use.  The default value is
`master`.

- __configure_opts__: List of options to pass to `configure`.  The
default values are `--disable-kernel-module`.

- __disable_FEATURE__: Flags to control disabling features when
configuring.  For instance, `disable_foo=True` maps to
`--disable-foo`.  Underscores in the parameter name are converted
to dashes.

- __enable_FEATURE[=ARG]__: Flags to control enabling features when
configuring.  For instance, `enable_foo=True` maps to
`--enable-foo` and `enable_foo='yes'` maps to `--enable-foo=yes`.
Underscores in the parameter name are converted to dashes.

- __environment__: Boolean flag to specify whether the environment
(`CPATH`, `LD_LIBRARY_PATH` and `LIBRARY_PATH`) should be modified
to include XPMEM. The default is True.

- __ldconfig__: Boolean flag to specify whether the XPMEM library
directory should be added dynamic linker cache.  If False, then
`LD_LIBRARY_PATH` is modified to include the XPMEM library
directory. The default value is False.

- __ospackages__: List of OS packages to install prior to configuring
and building.  The default value are `autoconf`, `automake`,
`ca-certificates`, `file, `git`, `libtool`, and `make`.

- __prefix__: The top level install location.  The default value is
`/usr/local/xpmem`.

- __toolchain__: The toolchain object.  This should be used if
non-default compilers or other toolchain options are needed.  The
default is empty.

- __with_PACKAGE[=ARG]__: Flags to control optional packages when
configuring.  For instance, `with_foo=True` maps to `--with-foo`
and `with_foo='/usr/local/foo'` maps to
`--with-foo=/usr/local/foo`.  Underscores in the parameter name
are converted to dashes.

- __without_PACKAGE__: Flags to control optional packages when
configuring.  For instance `without_foo=True` maps to
`--without-foo`.  Underscores in the parameter name are converted
to dashes.

__Examples__


```python
xpmem(prefix='/opt/xpmem', branch='master')
```


## runtime
```python
xpmem.runtime(self, _from=u'0')
```
Generate the set of instructions to install the runtime specific
components from a build in a previous stage.

__Examples__


```python
x = xpmem(...)
Stage0 += x
Stage1 += x.runtime()
```

# yum
```python
yum(self, **kwargs)
```
The `yum` building block specifies the set of operating system
packages to install.  This building block should only be used on
images that use the Red Hat package manager (e.g., CentOS).

In most cases, the [`packages` building block](#packages) should
be used instead of `yum`.

__Parameters__


- __download__: Boolean flag to specify whether to download the rpm
packages instead of installing them.  The default is False.

- __download_directory__: The deb package download location. This
parameter is ignored if `download` is False. The default value is
`/var/tmp/yum_download`.

- __epel__: - Boolean flag to specify whether to enable the Extra
Packages for Enterprise Linux (EPEL) repository.  The default is
False.

- __extract__: Location where the downloaded packages should be
extracted. Note, this extracts and does not install the packages,
i.e., the package manager is bypassed. After the downloaded
packages are extracted they are deleted. This parameter is ignored
if `download` is False. If empty, then the downloaded packages are
not extracted. The default value is an empty string.

- __keys__: A list of GPG keys to import.  The default is an empty list.

- __ospackages__: A list of packages to install.  The default is an
empty list.

- __powertools__: Boolean flag to specify whether to enable the
PowerTools repository.  The default is False.  This parameter is
only recognized if the distribution version is 8.x.

- __release_stream__: Boolean flag to specify whether to enable the [CentOS release stream](https://wiki.centos.org/Manuals/ReleaseNotes/CentOSStream)
repository.  The default is False.  This parameter is only
recognized if the distribution version is 8.x.

- __repositories__: A list of yum repositories to add.  The default is
an empty list.

- __scl__: - Boolean flag to specify whether to enable the Software
Collections (SCL) repository.  The default is False.  This
parameter is only recognized if the distribution version is 7.x.

- __yum4__: Boolean flag to specify whether `yum4` should be used
instead of `yum`.  The default is False.  This parameter is only
recognized if the distribution version is 7.x.

__Examples__


```python
yum(ospackages=['make', 'wget'])
```

<|MERGE_RESOLUTION|>--- conflicted
+++ resolved
@@ -2624,7 +2624,31 @@
 Stage1 += n.runtime()
 ```
 
-<<<<<<< HEAD
+# nsight_systems
+```python
+nsight_systems(self, **kwargs)
+```
+The `nsight_systems` building block downloads and installs the
+[NVIDIA Nsight Systems
+profiler]](https://developer.nvidia.com/nsight-systems).
+
+__Parameters__
+
+
+- __cli__: Boolean flag to specify whether the command line only (CLI)
+package should be installed.  The default is True.
+
+- __version__: The version of Nsight Systems to install.  The default
+value is `2020.1.1`.
+
+__Examples__
+
+
+```python
+nsight_systems(version='2020.1.1')
+```
+
+
 # nv_hpc_sdk
 ```python
 nv_hpc_sdk(self, **kwargs)
@@ -2638,20 +2662,10 @@
 As a side effect, a toolchain is created containing the NVIDIA
 compilers.  The tool can be passed to other operations that want
 to build using the NVIDIA compilers.
-=======
-# nsight_systems
-```python
-nsight_systems(self, **kwargs)
-```
-The `nsight_systems` building block downloads and installs the
-[NVIDIA Nsight Systems
-profiler]](https://developer.nvidia.com/nsight-systems).
->>>>>>> 63f76a62
-
-__Parameters__
-
-
-<<<<<<< HEAD
+
+__Parameters__
+
+
 - __environment__: Boolean flag to specify whether the environment
 (`LD_LIBRARY_PATH`, `PATH`, and potentially other variables)
 should be modified to include the NVIDIA HPC SDK. The default is
@@ -2697,19 +2711,11 @@
 - __tarball__: Path to the NVIDIA HPC SDK tarball relative to the local
 build context.  The default value is empty.  This option is
 required.
-=======
-- __cli__: Boolean flag to specify whether the command line only (CLI)
-package should be installed.  The default is True.
-
-- __version__: The version of Nsight Systems to install.  The default
-value is `2020.1.1`.
->>>>>>> 63f76a62
-
-__Examples__
-
-
-```python
-<<<<<<< HEAD
+
+__Examples__
+
+
+```python
 nv_hpc_sdk(eula=True, license='port@host',
            tarball='nvlinux-2020-201-x86_64.tar.gz')
 ```
@@ -2735,11 +2741,6 @@
 Stage0 += n
 Stage1 += n.runtime()
 ```
-=======
-nsight_systems(version='2020.1.1')
-```
-
->>>>>>> 63f76a62
 
 # ofed
 ```python
