# arm_allinea_studio
```python
arm_allinea_studio(self, **kwargs)
```
The `arm_allinea_studio` building block downloads and installs the
[Arm Allinea
Studio](https://developer.arm.com/tools-and-software/server-and-hpc/arm-architecture-tools/arm-allinea-studio).

You must agree to the [Arm End User License Agreement](https://developer.arm.com/tools-and-software/server-and-hpc/arm-architecture-tools/arm-allinea-studio/licensing/eula)
to use this building block.

As a side effect, a toolchain is created containing the Arm
Allinea Studio compilers.  The toolchain can be passed to other
operations that want to build using the Arm Allinea Studio
compilers.

__Parameters__


- __armpl_generic_aarch64_only__: Boolean flag to specify whether only
the aarch64-generic version of the Arm Performance Libraries
should be installed.  If False, then all variants of the Arm
Performance Libraries, e.g., Cortex-A72, Generic-SVE,
ThunderX2CN99, and Generic-AArch64 are installed, but note that
this will very significantly increase the size of the container
image. The default is True.

- __environment__: Boolean flag to specify whether the environment
(`LD_LIBRARY_PATH`, `PATH`, and potentially other variables)
should be modified to include Arm Allinea Studio. The default is
True.

- __eula__: By setting this value to `True`, you agree to the [Arm End User License Agreement](https://developer.arm.com/tools-and-software/server-and-hpc/arm-architecture-tools/arm-allinea-studio/licensing/eula).
The default value is `False`.

- __ospackages__: List of OS packages to install prior to installing Arm
Allinea Studio.  For Ubuntu, the default values are `libc6-dev`,
`python`, `tar`, `wget`.  For RHEL-based Linux distributions, the
default values are `glibc-devel`, `tar`, `wget`.

- __prefix__: The top level install prefix.  The default value is
`/opt/arm`.

- __tarball__: Path to the Arm Allinea Studio tarball relative to the
local build context.  The default value is empty.  If this is
defined, the tarball in the local build context will be used
rather than downloading the tarball from the web.

- __version__: The version of Arm Allinea Studio to install.  The
default value is `19.3`.

__Examples__


```python
arm_allinea_studio(eula=True, version='19.3')
```


## runtime
```python
arm_allinea_studio.runtime(self, _from=u'0')
```
Generate the set of instructions to install the runtime specific
components from a build in a previous stage.

__Examples__


```python
a = arm_allinea_compiler(...)
Stage0 += a
Stage1 += a.runtime()
```

# apt_get
```python
apt_get(self, **kwargs)
```
The `apt_get` building block specifies the set of operating system
packages to install.  This building block should only be used on
images that use the Debian package manager (e.g., Ubuntu).

In most cases, the [`packages` building block](#packages) should be
used instead of `apt_get`.

__Parameters__


- __download__: Boolean flag to specify whether to download the deb
packages instead of installing them.  The default is False.

- __download_directory__: The deb package download location. This
parameter is ignored if `download` is False. The default value is
`/var/tmp/apt_get_download`.

- __extract__: Location where the downloaded packages should be
extracted. Note, this extracts and does not install the packages,
i.e., the package manager is bypassed. After the downloaded
packages are extracted they are deleted. This parameter is ignored
if `download` is False. If empty, then the downloaded packages are
not extracted. The default value is an empty string.

- __keys__: A list of GPG keys to add.  The default is an empty list.

- __ospackages__: A list of packages to install.  The default is an
empty list.

- __ppas__: A list of personal package archives to add.  The default is
an empty list.

- __repositories__: A list of apt repositories to add.  The default is
an empty list.

__Examples__


```python
apt_get(ospackages=['make', 'wget'])
```


# boost
```python
boost(self, **kwargs)
```
The `boost` building block downloads and installs the
[Boost](https://www.boost.org) component.

__Parameters__


- __bootstrap_opts__: List of options to pass to `bootstrap.sh`.  The
default is an empty list.

- __environment__: Boolean flag to specify whether the environment
(`LD_LIBRARY_PATH`) should be modified to include Boost. The
default is True.

- __ldconfig__: Boolean flag to specify whether the Boost library
directory should be added dynamic linker cache.  If False, then
`LD_LIBRARY_PATH` is modified to include the Boost library
directory. The default value is False.

- __ospackages__: List of OS packages to install prior to building.  For
Ubuntu, the default values are `bzip2`, `libbz2-dev`, `tar`,
`wget`, and `zlib1g-dev`.  For RHEL-based Linux distributions the
default values are `bzip2`, `bzip2-devel`, `tar`, `wget`, `which`,
and `zlib-devel`.

- __prefix__: The top level installation location.  The default value
is `/usr/local/boost`.

- __python__: Boolean flag to specify whether Boost should be built with
Python support.  If enabled, the Python C headers need to be
installed (typically this can be done by adding `python-dev` or
`python-devel` to the list of OS packages).  The default is False.

- __sourceforge__: Boolean flag to specify whether Boost should be
downloaded from SourceForge rather than the current Boost
repository.  For versions of Boost older than 1.63.0, the
SourceForge repository should be used.  The default is False.

- __version__: The version of Boost source to download.  The default
value is `1.70.0`.

__Examples__


```python
boost(prefix='/opt/boost/1.67.0', version='1.67.0')
```

```python
boost(sourceforge=True, version='1.57.0')
```


## runtime
```python
boost.runtime(self, _from=u'0')
```
Generate the set of instructions to install the runtime specific
components from a build in a previous stage.

__Examples__


```python
b = boost(...)
Stage0 += b
Stage1 += b.runtime()
```

# catalyst
```python
catalyst(self, **kwargs)
```
The `catalyst` building block configures, builds, and installs the
[ParaView Catalyst](https://www.paraview.org/in-situ/) component.

The [CMake](#cmake) building block should be installed prior to
this building block.

A MPI building block should be installed prior to this building
block.

If GPU rendering will be used then a
[cudagl](https://hub.docker.com/r/nvidia/cudagl) base image is
recommended.

__Parameters__


- __cmake_opts__: List of options to pass to `cmake`.  The default is an
empty list.

- __edition__: The Catalyst edition to use. Valid choices are `Base`,
`Base-Essentials`, `Base-Essentials-Extras`,
`Base-Essentials-Extras-Rendering-Base`, `Base-Enable-Python`,
`Base-Enable-Python-Essentials`,
`Base-Enable-Python-Essentials-Extras`, and
`Base-Enable-Python-Essentials-Extras-Rendering-Base`.  If a
Python edition is selected, then the [Python](#python) building
block should be installed with development libraries prior to this
building block. The default value is
`Base-Enable-Python-Essentials-Extras-Rendering-Base`.

- __environment__: Boolean flag to specify whether the environment
(`LD_LIBRARY_PATH` and `PATH`) should be modified to include
ParaView Catalyst. The default is True.

- __ldconfig__: Boolean flag to specify whether the Catalyst library
directory should be added dynamic linker cache.  If False, then
`LD_LIBRARY_PATH` is modified to include the Catalyst library
directory. The default value is False.

- __ospackages__: List of OS packages to install prior to configuring
and building.  For Ubuntu, the default values are `git`, `gzip`,
`make`, `tar`, and `wget`.  If a rendering edition is selected
then `libxau-dev`, `libxext-dev`, `libxt-dev`, `libice-dev`,
`libsm-dev`, `libx11-dev`, `libgl1-mesa-dev` are also included.
For RHEL-based Linux distributions, the default values are `git`,
`gzip`, `make`, `tar`, `wget`, and `which`.  If a rendering
edition is selected then `libX11-devel`, `libXau-devel`,
`libXext-devel`, `libXt-devel`, `libICE-devel`, `libSM-devel`,
`libglvnd-devel`, `mesa-libGL-devel` are also included.

- __prefix__: The top level install location.  The default value is
`/usr/local/catalyst`.

- __toolchain__: The toolchain object.  This should be used if
non-default compilers or other toolchain options are needed.  The
default is empty.

- __version__: The version of Catalyst source to download.  The default
value is `5.6.1`.

__Examples__


```python
catalyst(prefix='/opt/catalyst/5.6.0', version='5.6.0')
```


## runtime
```python
catalyst.runtime(self, _from=u'0')
```
Generate the set of instructions to install the runtime specific
components from a build in a previous stage.

__Examples__

```python
c = catalyst(...)
Stage0 += c
Stage1 += c.runtime()
```

# cgns
```python
cgns(self, **kwargs)
```
The `cgns` building block downloads and installs the
[CGNS](https://cgns.github.io/index.html) component.

The [HDF5](#hdf5) building block should be installed prior to this
building block.

__Parameters__


- __check__: Boolean flag to specify whether the test cases should be
run.  The default is False.

- __configure_opts__: List of options to pass to `configure`.  The
default value is `--with-hdf5=/usr/local/hdf5` and `--with-zlib`.

- __prefix__: The top level install location.  The default value is
`/usr/local/cgns`.

- __ospackages__: List of OS packages to install prior to configuring
and building.  For Ubuntu, the default values are `file`, `make`,
`wget`, and `zlib1g-dev`.  For RHEL-based Linux distributions the
default values are `bzip2`, `file`, `make`, `wget` and
`zlib-devel`.

- __toolchain__: The toolchain object.  This should be used if
non-default compilers or other toolchain options are needed.  The
default is empty.

- __version__: The version of CGNS source to download.  The default
value is `3.4.0`.

__Examples__


```python
cgns(prefix='/opt/cgns/3.3.1', version='3.3.1')
```

## runtime
```python
cgns.runtime(self, _from=u'0')
```
Generate the set of instructions to install the runtime specific
components from a build in a previous stage.

__Example__


```python
c = cgns(...)
Stage0 += c
Stage1 += c.runtime()
```

# charm
```python
charm(self, **kwargs)
```
The `charm` building block downloads and install the
[Charm++](http://charm.cs.illinois.edu/research/charm) component.

__Parameters__


- __basedir__: List of additional include and library paths for building
Charm++.  The default is an empty list.

- __check__: Boolean flag to specify whether the test cases should be
run.  The default is False.

- __environment__: Boolean flag to specify whether the environment
(`LD_LIBRARY_PATH`, `PATH`, and other variables) should be
modified to include Charm++. The default is True.

- __ldconfig__: Boolean flag to specify whether the Charm++ library
directory should be added dynamic linker cache.  If False, then
`LD_LIBRARY_PATH` is modified to include the Charm++ library
directory. The default value is False.

- __options__: List of additional options to use when building Charm++.
The default values are `--build-shared`, and `--with-production`.

- __ospackages__: List of OS packages to install prior to configuring
and building.  The default values are `autoconf`, `automake`,
`git`, `libtool`, `make`, and `wget`.

- __prefix__: The top level install prefix.  The default value is
`/usr/local`.

- __target__: The target Charm++ framework to build.  The default value
is `charm++`.

- __target_architecture__: The target machine architecture to build.
For x86_64 processors, the default value is
`multicore-linux-x86_64`.  For aarch64 processors, the default
value is `multicore-arm8`.  For ppc64le processors, the default is
`multicore-linux-ppc64le`.

- __version__: The version of Charm++ to download.  The default value is
`6.9.0`.

__Examples__


```python
charm(prefix='/opt', version='6.8.2')
```

```python
charm(target_architecture='mpi-linux-x86_64')
```


## runtime
```python
charm.runtime(self, _from=u'0')
```
Generate the set of instructions to install the runtime specific
components from a build in a previous stage.

__Example__


```python
c = charm(...)
Stage0 += c
Stage1 += c.runtime()
```

# cmake
```python
cmake(self, **kwargs)
```
The `cmake` building block downloads and installs the
[CMake](https://cmake.org) component.

__Parameters__


- __bootstrap_opts__: List of options to pass to `bootstrap` when
building from source.  The default is an empty list.

- __eula__: By setting this value to `True`, you agree to the [CMake End-User License Agreement](https://gitlab.kitware.com/cmake/cmake/raw/master/Copyright.txt).
The default value is `False`.

- __ospackages__: List of OS packages to install prior to installing.
The default value is `wget`.

- __prefix__: The top level install location.  The default value is
`/usr/local`.

- __source__: Boolean flag to specify whether to build CMake from
source.  For x86_64 processors, the default is False, i.e., use
the available pre-compiled package.  For all other processors, the
default is True.

- __version__: The version of CMake to download.  The default value is
`3.14.5`.

__Examples__


```python
cmake(eula=True)
```

```python
cmake(eula=True, version='3.10.3')
```


# conda
```python
conda(self, **kwargs)
```
The `conda` building block installs Anaconda.

You must agree to the [Anaconda End User License Agreement](https://docs.anaconda.com/anaconda/eula/) to use this building block.

__Parameters__


- __channels__: List of additional Conda channels to enable.  The
default is an empty list.

- __environment__: Path to the Conda environment file to clone.  The
default value is empty.

- __eula__: By setting this value to `True`, you agree to the [Anaconda End User License Agreement](https://docs.anaconda.com/anaconda/eula/).
The default value is `False`.

- __ospackages__: List of OS packages to install prior to installing
Conda.  The default values are `ca-certificates` and `wget`.

- __packages__: List of Conda packages to install.  The default is an
empty list.

- __prefix__: The top level install location.  The default value is
`/usr/local/anaconda`.

- __python2__: Boolean flag to specify that the Python 2 version of
Anaconda should be installed.  The default is False.

- __version__: The version of Anaconda to download.  The default value
is `4.7.12`.

__Examples__


```python
conda(packages=['numpy'])
```

```python
conda(channels=['conda-forge', 'nvidia'], prefix='/opt/conda')
```

```python
conda(environment='environment.yml')
```


## runtime
```python
conda.runtime(self, _from=u'0')
```
Generate the set of instructions to install the runtime specific
components from a build in a previous stage.

__Examples__


```python
c = conda(...)
Stage0 += c
Stage1 += c.runtime()
```

# fftw
```python
fftw(self, **kwargs)
```
The `fftw` building block downloads, configures, builds, and
installs the [FFTW](http://www.fftw.org) component.  Depending on
the parameters, the source will be downloaded from the web
(default) or copied from a source directory in the local build
context.

__Parameters__


- __check__: Boolean flag to specify whether the `make check` step
should be performed.  The default is False.

- __configure_opts__: List of options to pass to `configure`.  For
x86_64 processors, the default values are `--enable-shared`,
`--enable-openmp`, `--enable-threads`, and `--enable-sse2`.  For
other processors, the default values are `--enable-shared`,
`--enable-openmp`, and `--enable-threads`.

- __directory__: Path to the unpackaged source directory relative to the
local build context.  The default value is empty.  If this is
defined, the source in the local build context will be used rather
than downloading the source from the web.

- __environment__: Boolean flag to specify whether the environment
(`LD_LIBRARY_PATH`) should be modified to include FFTW. The
default is True.

- __ldconfig__: Boolean flag to specify whether the FFTW library
directory should be added dynamic linker cache.  If False, then
`LD_LIBRARY_PATH` is modified to include the FFTW library
directory. The default value is False.

- __mpi__: Boolean flag to specify whether to build with MPI support
enabled.  The default is False.

- __ospackages__: List of OS packages to install prior to configuring
and building.  The default values are `file`, `make`, and `wget`.

- __prefix__: The top level install location.  The default value is
`/usr/local/fftw`.

- __toolchain__: The toolchain object.  This should be used if
non-default compilers or other toolchain options are needed.  The
default is empty.

- __version__: The version of FFTW source to download.  This value is
ignored if `directory` is set.  The default value is `3.3.8`.

__Examples__


```python
fftw(prefix='/opt/fftw/3.3.7', version='3.3.7')
```

```python
fftw(directory='sources/fftw-3.3.7')
```

```python
p = pgi(eula=True)
fftw(toolchain=p.toolchain)
```

```python
fftw(check=True, configure_opts=['--enable-shared', '--enable-threads',
                                 '--enable-sse2', '--enable-avx'])
```


## runtime
```python
fftw.runtime(self, _from=u'0')
```
Generate the set of instructions to install the runtime specific
components from a build in a previous stage.

__Examples__


```python
f = fftw(...)
Stage0 += f
Stage1 += f.runtime()
```

# gdrcopy
```python
gdrcopy(self, **kwargs)
```
The `gdrcopy` building block builds and installs the user space
library from the [gdrcopy](https://github.com/NVIDIA/gdrcopy)
component.

__Parameters__


- __environment__: Boolean flag to specify whether the environment
(`CPATH`, `LIBRARY_PATH`, and `LD_LIBRARY_PATH`) should be
modified to include the gdrcopy. The default is True.

- __ldconfig__: Boolean flag to specify whether the gdrcopy library
directory should be added dynamic linker cache.  If False, then
`LD_LIBRARY_PATH` is modified to include the gdrcopy library
directory. The default value is False.

- __ospackages__: List of OS packages to install prior to building.  The
default values are `make` and `wget`.

- __prefix__: The top level install location.  The default value is
`/usr/local/gdrcopy`.

- __version__: The version of gdrcopy source to download.  The default
value is `1.3`.

__Examples__


```python
gdrcopy(prefix='/opt/gdrcopy/1.3', version='1.3')
```


## runtime
```python
gdrcopy.runtime(self, _from=u'0')
```
Generate the set of instructions to install the runtime specific
components from a build in a previous stage.

__Examples__


```python
g = gdrcopy(...)
Stage0 += g
Stage1 += g.runtime()
```

# generic_autotools
```python
generic_autotools(self, **kwargs)
```
The `generic_autotools` building block downloads, configures,
builds, and installs a specified GNU Autotools enabled package.

__Parameters__


- __branch__: The git branch to clone.  Only recognized if the
`repository` parameter is specified.  The default is empty, i.e.,
use the default branch for the repository.

- __build_directory__: The location to build the package.  The default
value is the source code location.

- __check__: Boolean flag to specify whether the `make check` step
should be performed.  The default is False.

- __configure_opts__: List of options to pass to `configure`.  The
default value is an empty list.

- __directory__: The source code location.  The default value is the
basename of the downloaded package.  If the value is not an
absolute path, then the temporary working directory is prepended.

- __install__: Boolean flag to specify whether the `make install` step
should be performed.  The default is True.

- __make__: Boolean flag to specify whether the `make` step should be
performed.  The default is True.

- __postinstall__: List of shell commands to run after running 'make
install'.  The working directory is the install prefix.  The
default is an empty list.

- __preconfigure__: List of shell commands to run prior to running
`configure`.  The working directory is the source code location.
The default is an empty list.

- __prefix__: The top level install location.  The default value is
`/usr/local`. It is highly recommended not use use this default
and instead set the prefix to a package specific directory.

- __repository__: The git repository of the package to build.  One of
this paramter or the `url` parameter must be specified.

- __toolchain__: The toolchain object.  This should be used if
non-default compilers or other toolchain options are needed.  The
default is empty.

- __url__: The URL of the tarball package to build.  One of this
parameter or the `repository` parameter must be specified.

__Examples__


```python
generic_autotools(directory='tcl8.6.9/unix',
                  prefix='/usr/local/tcl',
                  url='https://prdownloads.sourceforge.net/tcl/tcl8.6.9-src.tar.gz')
```

```python
generic_autotools(preconfigure=['./autogen.sh'],
                  prefix='/usr/local/zeromq',
                  repository='https://github.com/zeromq/libzmq.git')
```


## runtime
```python
generic_autotools.runtime(self, _from=u'0')
```
Generate the set of instructions to install the runtime specific
components from a build in a previous stage.

__Examples__


```python
g = generic_autotools(...)
Stage0 += g
Stage1 += g.runtime()
```

# generic_build
```python
generic_build(self, **kwargs)
```
The `generic_build` building block downloads and builds
a specified package.

__Parameters__


- __build__: List of shell commands to run in order to build the
package.  The working directory is the source directory.  The
default is an empty list.

- __branch__: The git branch to clone.  Only recognized if the
`repository` parameter is specified.  The default is empty, i.e.,
use the default branch for the repository.

- __directory__: The source code location.  The default value is the
basename of the downloaded package.  If the value is not an
absolute path, then the temporary working directory is prepended.

- __install__: List of shell commands to run in order to install the
package.  The working directory is the source directory.  If
`prefix` is defined, it will be automatically created if the list
is non-empty.  The default is an empty list.

- __prefix__: The top level install location.  The default value is
empty. If defined then the location is copied as part of the
runtime method.

- __repository__: The git repository of the package to build.  One of
this paramter or the `url` parameter must be specified.

- __url__: The URL of the tarball package to build.  One of this
parameter or the `repository` parameter must be specified.

__Examples__


```python
generic_build(build=['make ARCH=sm_70'],
              install=['cp stream /usr/local/bin/cuda-stream'],
              repository='https://github.com/bcumming/cuda-stream')
```


## runtime
```python
generic_build.runtime(self, _from=u'0')
```
Generate the set of instructions to install the runtime specific
components from a build in a previous stage.

__Examples__


```python
g = generic_build(...)
Stage0 += g
Stage1 += g.runtime()
```

# generic_cmake
```python
generic_cmake(self, **kwargs)
```
The `generic_cmake` building block downloads, configures,
builds, and installs a specified CMake enabled package.

__Parameters__


- __branch__: The git branch to clone.  Only recognized if the
`repository` parameter is specified.  The default is empty, i.e.,
use the default branch for the repository.

- __build_directory__: The location to build the package.  The default
value is a `build` subdirectory in the source code location.

<<<<<<< HEAD
- __cmake_opts__: List of options to pass to `cmake`.  The default value
is an empty list.
=======
- __check__: Boolean flag to specify whether the `make check` step
should be performed.  The default is False.

- __configure_opts__: List of options to pass to `cmake`.  The default
value is an empty list.
>>>>>>> e198b94e

- __directory__: The source code location.  The default value is the
basename of the downloaded package.  If the value is not an
absolute path, then the temporary working directory is prepended.

- __install__: Boolean flag to specify whether the `make install` step
should be performed.  The default is True.

- __make__: Boolean flag to specify whether the `make` step should be
performed.  The default is True.

- __postinstall__: List of shell commands to run after running 'make
install'.  The working directory is the install prefix.  The
default is an empty list.

- __preconfigure__: List of shell commands to run prior to running
`cmake`.  The working directory is the source code location.  The
default is an empty list.

- __prefix__: The top level install location.  The default value is
`/usr/local`. It is highly recommended not to use this default and
instead set the prefix to a package specific directory.

- __repository__: The git repository of the package to build.  One of
this paramter or the `url` parameter must be specified.

- __toolchain__: The toolchain object.  This should be used if
non-default compilers or other toolchain options are needed.  The
default is empty.

- __url__: The URL of the tarball package to build.  One of this
parameter or the `repository` parameter must be specified.

__Examples__


```python
generic_cmake(cmake_opts=['-D CMAKE_BUILD_TYPE=Release',
                          '-D CUDA_TOOLKIT_ROOT_DIR=/usr/local/cuda',
                          '-D GMX_BUILD_OWN_FFTW=ON',
                          '-D GMX_GPU=ON',
                          '-D GMX_MPI=OFF',
                          '-D GMX_OPENMP=ON',
                          '-D GMX_PREFER_STATIC_LIBS=ON',
                          '-D MPIEXEC_PREFLAGS=--allow-run-as-root'],
              directory='gromacs-2018.2',
              prefix='/usr/local/gromacs',
              url='https://github.com/gromacs/gromacs/archive/v2018.2.tar.gz')
```

```python
generic_cmake(branch='v0.8.0',
              cmake_opts=['-D CMAKE_BUILD_TYPE=RELEASE',
                          '-D QUDA_DIRAC_CLOVER=ON',
                          '-D QUDA_DIRAC_DOMAIN_WALL=ON',
                          '-D QUDA_DIRAC_STAGGERED=ON',
                          '-D QUDA_DIRAC_TWISTED_CLOVER=ON',
                          '-D QUDA_DIRAC_TWISTED_MASS=ON',
                          '-D QUDA_DIRAC_WILSON=ON',
                          '-D QUDA_FORCE_GAUGE=ON',
                          '-D QUDA_FORCE_HISQ=ON',
                          '-D QUDA_GPU_ARCH=sm_70',
                          '-D QUDA_INTERFACE_MILC=ON',
                          '-D QUDA_INTERFACE_QDP=ON',
                          '-D QUDA_LINK_HISQ=ON',
                          '-D QUDA_MPI=ON'],
              prefix='/usr/local/quda',
              repository='https://github.com/lattice/quda.git')
```


## runtime
```python
generic_cmake.runtime(self, _from=u'0')
```
Generate the set of instructions to install the runtime specific
components from a build in a previous stage.

__Examples__


```python
g = generic_cmake(...)
Stage0 += g
Stage1 += g.runtime()
```

# gnu
```python
gnu(self, **kwargs)
```
The `gnu` building block installs the GNU compilers from the
upstream Linux distribution.

As a side effect, a toolchain is created containing the GNU
compilers.  The toolchain can be passed to other operations that
want to build using the GNU compilers.

__Parameters__


- __cc__: Boolean flag to specify whether to install `gcc`.  The default
is True.

- __configure_opts__: List of options to pass to `configure`.  The
default value is `--disable-multilib`. This option is only
recognized if a source build is enabled.

- __cxx__: Boolean flag to specify whether to install `g++`.  The
default is True.

- __environment__: Boolean flag to specify whether the environment
(`LD_LIBRARY_PATH` and `PATH`) should be modified to include
the GNU compiler. The default is True.

- __extra_repository__: Boolean flag to specify whether to enable an
extra package repository containing addition GNU compiler
packages.  For Ubuntu, setting this flag to True enables the
- __`ppa__:ubuntu-toolchain-r/test` repository.  For RHEL-based Linux
distributions, setting this flag to True enables the Software
Collections (SCL) repository.  The default is False.

- __fortran__: Boolean flag to specify whether to install `gfortran`.
The default is True.

- __ldconfig__: Boolean flag to specify whether the GNU library
directory should be added dynamic linker cache.  If False, then
`LD_LIBRARY_PATH` is modified to include the GNU library
directory. The default value is False. This option is only
recognized if a source build is enabled.

- __openacc__: Boolean flag to control whether a OpenACC enabled
compiler is built. If True, adds `--with-cuda-driver` and
`--enable-offload-targets=nvptx-none` to the list of host compiler
`configure` options and also builds the accelerator compiler and
dependencies (`nvptx-tools` and `nvptx-newlib`). The default value
is False. This option is only recognized if a source build is
enabled.

- __ospackages__: List of OS packages to install prior to configuring
and building.  For Ubuntu, the default values are `bzip2`, `file`,
`gcc`, `g++`, `git`, `make`, `perl`, `tar`, `wget`, and
`xz-utils`.  For RHEL-based Linux distributions, the default
values are `bzip2`, `file`, `gcc`, `gcc-c++`, `git`, `make`,
`perl`, `tar`, `wget`, and `xz`. This option is only recognized if
a source build is enabled.

- __prefix__: The top level install location.  The default value is
`/usr/local/gnu`. This option is only recognized if a source build
is enabled.

- __source__: Boolean flag to control whether to build the GNU compilers
from source. The default value is False.

- __version__: The version of the GNU compilers to install.  Note that
the version refers to the Linux distribution packaging, not the
actual compiler version.  For Ubuntu, the version is appended to
the default package name, e.g., `gcc-7`.  For RHEL-based Linux
distributions, the version is inserted into the SCL Developer
Toolset package name, e.g., `devtoolset-7-gcc`.  For RHEL-based
Linux distributions, specifying the version automatically sets
`extra_repository` to True.  If a source build is enabled, the
version is the compiler tarball version on the GNU FTP site and
the version must be specified. The default is an empty value.

__Examples__


```python
gnu()
```

```python
gnu(fortran=False)
```

```python
gnu(extra_repository=True, version='7')
```

```python
gnu(openacc=True, source=True, version='9.1.0')
```

```python
g = gnu()
openmpi(..., toolchain=g.toolchain, ...)
```


## runtime
```python
gnu.runtime(self, _from=u'0')
```
Generate the set of instructions to install the runtime specific
components from a build in a previous stage.

__Examples__


```python
g = gnu(...)
Stage0 += g
Stage1 += g.runtime()
```

# hdf5
```python
hdf5(self, **kwargs)
```
The `hdf5` building block downloads, configures, builds, and
installs the [HDF5](http://www.hdfgroup.org) component.  Depending
on the parameters, the source will be downloaded from the web
(default) or copied from a source directory in the local build
context.

__Parameters__


- __check__: Boolean flag to specify whether the `make check` step
should be performed.  The default is False.

- __configure_opts__: List of options to pass to `configure`.  The
default values are `--enable-cxx` and `--enable-fortran`.

- __directory__: Path to the unpackaged source directory relative to the
local build context.  The default value is empty.  If this is
defined, the source in the local build context will be used rather
than downloading the source from the web.

- __environment__: Boolean flag to specify whether the environment
(`LD_LIBRARY_PATH`, `PATH`, and others) should be modified to
include HDF5. The default is True.

- __ldconfig__: Boolean flag to specify whether the HDF5 library
directory should be added dynamic linker cache.  If False, then
`LD_LIBRARY_PATH` is modified to include the HDF5 library
directory. The default value is False.

- __ospackages__: List of OS packages to install prior to configuring
and building.  For Ubuntu, the default values are `bzip2`, `file`,
`make`, `wget`, and `zlib1g-dev`.  For RHEL-based Linux
distributions the default values are `bzip2`, `file`, `make`,
`wget` and `zlib-devel`.

- __prefix__: The top level install location.  The default value is
`/usr/local/hdf5`.

- __toolchain__: The toolchain object.  This should be used if
non-default compilers or other toolchain options are needed.  The
default is empty.

- __version__: The version of HDF5 source to download.  This value is
ignored if `directory` is set.  The default value is `1.10.5`.

__Examples__


```python
hdf5(prefix='/opt/hdf5/1.10.1', version='1.10.1')
```

```python
hdf5(directory='sources/hdf5-1.10.1')
```

```python
p = pgi(eula=True)
hdf5(toolchain=p.toolchain)
```

```python
hdf5(check=True, configure_opts=['--enable-cxx', '--enable-fortran',
                                 '--enable-profiling=yes'])
```

## runtime
```python
hdf5.runtime(self, _from=u'0')
```
Generate the set of instructions to install the runtime specific
components from a build in a previous stage.

__Examples__


```python
h = hdf5(...)
Stage0 += h
Stage1 += h.runtime()
```

# intel_mpi
```python
intel_mpi(self, **kwargs)
```
The `intel_mpi` building block downloads and installs the [Intel
MPI Library](https://software.intel.com/en-us/intel-mpi-library).

You must agree to the [Intel End User License Agreement](https://software.intel.com/en-us/articles/end-user-license-agreement)
to use this building block.

__Parameters__


- __environment__: Boolean flag to specify whether the environment
(`LD_LIBRARY_PATH`, `PATH`, and others) should be modified to
include Intel MPI. `mpivars` has precedence. The default is True.

- __eula__: By setting this value to `True`, you agree to the [Intel End User License Agreement](https://software.intel.com/en-us/articles/end-user-license-agreement).
The default value is `False`.

- __mpivars__: Intel MPI provides an environment script (`mpivars.sh`)
to setup the Intel MPI environment.  If this value is `True`, the
bashrc is modified to automatically source this environment
script.  However, the Intel MPI environment is not automatically
available to subsequent container image build steps; the
environment is available when the container image is run.  To set
the Intel MPI environment in subsequent build steps you can
explicitly call `source
/opt/intel/compilers_and_libraries/linux/mpi/intel64/bin/mpivars.sh
intel64` in each build step.  If this value is to set `False`,
then the environment is set such that the environment is visible
to both subsequent container image build steps and when the
container image is run.  However, the environment may differ
slightly from that set by `mpivars.sh`.  The default value is
`True`.

- __ospackages__: List of OS packages to install prior to installing
Intel MPI.  For Ubuntu, the default values are
`apt-transport-https`, `ca-certificates`, `gnupg`, `man-db`,
`openssh-client`, and `wget`.  For RHEL-based Linux distributions,
the default values are `man-db` and `openssh-clients`.

- __version__: The version of Intel MPI to install.  The default value
is `2019.4-070`.

__Examples__


```python
intel_mpi(eula=True, version='2018.3-051')
```

## runtime
```python
intel_mpi.runtime(self, _from=u'0')
```
Generate the set of instructions to install the runtime specific
components from a build in a previous stage.

__Examples__


```python
i = intel_mpi(...)
Stage0 += i
Stage1 += i.runtime()
```

# intel_psxe
```python
intel_psxe(self, **kwargs)
```
The `intel_psxe` building block installs [Intel Parallel Studio
XE](https://software.intel.com/en-us/parallel-studio-xe).

You must agree to the [Intel End User License Agreement](https://software.intel.com/en-us/articles/end-user-license-agreement)
to use this building block.

__Parameters__


- __components__: List of Intel Parallel Studio XE components to
install.  The default values is `DEFAULTS`.  If only the Intel C++
and Fortran compilers are desired, then use `intel-icc__x86_64`
and `intel-ifort__x86_64`.  Please note that the values are not
consistent between versions; for a list of components, extract
`pset/mediaconfig.xml` from the tarball and grep for `Abbr`.

- __daal__: Boolean flag to specify whether the Intel Data Analytics
Acceleration Library environment should be configured when
`psxevars` is False.  This flag also controls whether to install
- __the corresponding runtime in the `runtime` method.  Note__: this
flag does not control whether the developer environment is
installed; see `components`.  The default is True.

- __environment__: Boolean flag to specify whether the environment
(`LD_LIBRARY_PATH`, `PATH`, and others) should be modified to
include Intel Parallel Studio XE. `psxevars` has precedence. The
default is True.

- __eula__: By setting this value to `True`, you agree to the [Intel End User License Agreement](https://software.intel.com/en-us/articles/end-user-license-agreement).
The default value is `False`.

- __icc__: Boolean flag to specify whether the Intel C++ Compiler
environment should be configured when `psxevars` is False.  This
flag also controls whether to install the corresponding runtime in
- __the `runtime` method.  Note__: this flag does not control whether
the developer environment is installed; see `components`.  The
default is True.

- __ifort__: Boolean flag to specify whether the Intel Fortran Compiler
environment should be configured when `psxevars` is False.  This
flag also controls whether to install the corresponding runtime in
- __the `runtime` method.  Note__: this flag does not control whether
the developer environment is installed; see `components`.  The
default is True.

- __ipp__: Boolean flag to specify whether the Intel Integrated
Performance Primitives environment should be configured when
`psxevars` is False.  This flag also controls whether to install
- __the corresponding runtime in the `runtime` method.  Note__: this
flag does not control whether the developer environment is
installed; see `components`.  The default is True.

- __license__: The license to use to activate Intel Parallel Studio XE.
If the string contains a `@` the license is interpreted as a
network license, e.g., `12345@lic-server`.  Otherwise, the string
is interpreted as the path to the license file relative to the
local build context.  The default value is empty.  While this
value is not required, the installation is unlikely to be
successful without a valid license.

- __mkl__: Boolean flag to specify whether the Intel Math Kernel Library
environment should be configured when `psxevars` is False.  This
flag also controls whether to install the corresponding runtime in
- __the `runtime` method.  Note__: this flag does not control whether
the developer environment is installed; see `components`.  The
default is True.

- __mpi__: Boolean flag to specify whether the Intel MPI Library
environment should be configured when `psxevars` is False.  This
flag also controls whether to install the corresponding runtime in
- __the `runtime` method.  Note__: this flag does not control whether
the developer environment is installed; see `components`.  The
default is True.

- __ospackages__: List of OS packages to install prior to installing
Intel MPI.  For Ubuntu, the default values are `build-essential`
and `cpio`.  For RHEL-based Linux distributions, the default
values are `gcc`, `gcc-c++`, `make`, and `which`.

- __prefix__: The top level install location.  The default value is
`/opt/intel`.

- __psxevars__: Intel Parallel Studio XE provides an environment script
(`compilervars.sh`) to setup the environment.  If this value is
`True`, the bashrc is modified to automatically source this
environment script.  However, the Intel runtime environment is not
automatically available to subsequent container image build steps;
the environment is available when the container image is run.  To
set the Intel Parallel Studio XE environment in subsequent build
steps you can explicitly call `source
/opt/intel/compilers_and_libraries/linux/bin/compilervars.sh
intel64` in each build step.  If this value is to set `False`,
then the environment is set such that the environment is visible
to both subsequent container image build steps and when the
container image is run.  However, the environment may differ
slightly from that set by `compilervars.sh`.  The default value is
`True`.

- __runtime_version__: The version of Intel Parallel Studio XE runtime
to install via the `runtime` method.  The runtime is installed
using the [intel_psxe_runtime](#intel_psxe_runtime) building
block.  This value is passed as its `version` parameter.  In
general, the major version of the runtime should correspond to the
tarball version.

- __tarball__: Path to the Intel Parallel Studio XE tarball relative to
the local build context.  The default value is empty.  This
parameter is required.

- __tbb__: Boolean flag to specify whether the Intel Threading Building
Blocks environment should be configured when `psxevars` is False.
This flag also controls whether to install the corresponding
- __runtime in the `runtime` method.  Note__: this flag does not control
whether the developer environment is installed; see `components`.
The default is True.

__Examples__


```python
intel_psxe(eula=True, license='XXXXXXXX.lic',
           tarball='parallel_studio_xe_2018_update1_professional_edition.tgz')
```

```python
i = intel_psxe(...)
openmpi(..., toolchain=i.toolchain, ...)
```


## runtime
```python
intel_psxe.runtime(self, _from=u'0')
```
Install the runtime from a full build in a previous stage
# intel_psxe_runtime
```python
intel_psxe_runtime(self, **kwargs)
```
The `intel_mpi` building block downloads and installs the [Intel
Parallel Studio XE runtime](https://software.intel.com/en-us/articles/intel-parallel-studio-xe-runtime-by-version).

You must agree to the [Intel End User License Agreement](https://software.intel.com/en-us/articles/end-user-license-agreement)
to use this building block.

Note: this building block does *not* install development versions
of the Intel software tools.  Please see the
[intel_psxe](#intel_psxe), [intel_mpi](#intel_mpi), or [mkl](#mkl)
building blocks for development environments.

__Parameters__


- __daal__: Boolean flag to specify whether the Intel Data Analytics
Acceleration Library runtime should be installed.  The default is
True.

- __environment__: Boolean flag to specify whether the environment
(`LD_LIBRARY_PATH`, `PATH`, and others) should be modified to
include Intel Parallel Studio XE runtime. `psxevars` has
precedence. The default is True.

- __eula__: By setting this value to `True`, you agree to the [Intel End User License Agreement](https://software.intel.com/en-us/articles/end-user-license-agreement).
The default value is `False`.

- __icc__: Boolean flag to specify whether the Intel C++ Compiler
runtime should be installed.  The default is True.

- __ifort__: Boolean flag to specify whether the Intel Fortran Compiler
runtime should be installed.  The default is True.

- __ipp__: Boolean flag to specify whether the Intel Integrated
Performance Primitives runtime should be installed.  The default
is True.

- __mkl__: Boolean flag to specify whether the Intel Math Kernel Library
runtime should be installed.  The default is True.

- __mpi__: Boolean flag to specify whether the Intel MPI Library runtime
should be installed.  The default is True.

- __psxevars__: Intel Parallel Studio XE provides an environment script
(`psxevars.sh`) to setup the environment.  If this value is
`True`, the bashrc is modified to automatically source this
environment script.  However, the Intel runtime environment is not
automatically available to subsequent container image build steps;
the environment is available when the container image is run.  To
set the Intel Parallel Studio XE runtime environment in subsequent
build steps you can explicitly call `source
/opt/intel/psxe_runtime/linux/bin/psxevars.sh intel64` in each
build step.  If this value is to set `False`, then the environment
is set such that the environment is visible to both subsequent
container image build steps and when the container image is run.
However, the environment may differ slightly from that set by
`psxevars.sh`.  The default value is `True`.

- __ospackages__: List of OS packages to install prior to installing
Intel MPI.  For Ubuntu, the default values are
`apt-transport-https`, `ca-certificates`, `gcc`, `gnupg`,
`man-db`, `openssh-client`, and `wget`.  For RHEL-based Linux
distributions, the default values are `man-db`, `openssh-clients`,
and `which`.

- __version__: The version of the Intel Parallel Studio XE runtime to
install.  Due to issues in the Intel apt / yum repositories, only
the major version is used; within a major version, the most recent
minor version will be installed.  The default value is
`2019.4-243`.

- __tbb__: Boolean flag to specify whether the Intel Threading Building
Blocks runtime should be installed.  The default is True.

__Examples__


```python
intel_psxe_runtime(eula=True, version='2018.4-274')
```

```python
intel_psxe_runtime(daal=False, eula=True, ipp=False, psxevars=False)
```


## runtime
```python
intel_psxe_runtime.runtime(self, _from=u'0')
```
Generate the set of instructions to install the runtime specific
components from a build in a previous stage.

__Examples__


```python
i = intel_psxe_runtime(...)
Stage0 += i
Stage1 += i.runtime()
```

# julia
```python
julia(self, **kwargs)
```
The `julia` building block downloads and installs the
[Julia](https://julialang.org) programming environment.

__Parameters__


- __cuda__: Boolean flag to specify whether the JuliaGPU packages should
be installed.  If True, the `CUDAapi`, `CUDAdrv`, `CUDAnative`,
and `CuArrays` packages are installed. Note that the `CUDAdrv`
package must be rebuilt when the container is running to align
with the host CUDA driver. The default is False.

- __depot__: Path to the location of "user" Julia package depot. The
default is an empty string, i.e., `~/.julia`. The depot location
needs to be writable by the user running the container.

- __environment__: Boolean flag to specify whether the environment
(`LD_LIBRARY_PATH` and `PATH`) should be modified to include
Julia. The default is True.

- __history__: Path to the Julia history file. The default value is an
empty string, i.e., `~/.julia/logs/repl_history.jl`. The history
location needs to be writable by the user running the container.

- __ldconfig__: Boolean flag to specify whether the Julia library
directory should be added dynamic linker cache.  If False, then
`LD_LIBRARY_PATH` is modified to include the Julia library
directory. The default value is False.

- __ospackages__: List of OS packages to install prior to building. The
default values are `tar` and `wget`.

- __packages__: List of Julia packages to install. The default is an
empty list.

- __prefix__: The top level installation location.  The default value
is `/usr/local/julia`.

- __version__: The version of Julia to install.  The default value is
`1.2.0`.

__Examples__


```python
julia(prefix='/usr/local/julia', version='1.2.0')
```

```python
julia(depot='/tmp', history='/tmp/repl_history.jl')
```


## runtime
```python
julia.runtime(self, _from=u'0')
```
Generate the set of instructions to install the runtime specific
components from a build in a previous stage.

__Examples__


```python
j = julia(...)
Stage0 += j
Stage1 += j.runtime()
```

# knem
```python
knem(self, **kwargs)
```
The `knem` building block install the headers from the
[KNEM](http://knem.gforge.inria.fr) component.

__Parameters__


- __environment__: Boolean flag to specify whether the environment
(`CPATH`) should be modified to include knem. The default is True.

- __ospackages__: List of OS packages to install prior to installing.
The default values are `ca-certificates` and `git`.

- __prefix__: The top level install location.  The default value is
`/usr/local/knem`.

- __version__: The version of KNEM source to download.  The default
value is `1.1.3`.

__Examples__


```python
knem(prefix='/opt/knem/1.1.3', version='1.1.3')
```


## runtime
```python
knem.runtime(self, _from=u'0')
```
Generate the set of instructions to install the runtime specific
components from a build in a previous stage.

__Examples__


```python
k = knem(...)
Stage0 += k
Stage1 += k.runtime()
```

# kokkos
```python
kokkos(self, **kwargs)
```
The `kokkos` building block downloads and installs the
[Kokkos](https://github.com/kokkos/kokkos) component.

__Parameters__


- __arch__: Flag to set the target architecture. If set adds
`--arch=value` to the list of `generate_makefile.bash` options.
The default value is `Pascal60`, i.e., sm_60.  If a cuda aware
build is not selected, then a non-default value should be used.

- __cuda__: Flag to control whether a CUDA aware build is performed.  If
True, adds `--with-cuda` to the list of `generate_makefile.bash`
options.  If a string, uses the value of the string as the CUDA
path.  If False, does nothing.  The default value is True.

- __environment__: Boolean flag to specify whether the environment
(`LD_LIBRARY_PATH` and `PATH`) should be modified to include
Kokkos. The default is True.

- __hwloc__: Flag to control whether a hwloc aware build is performed.
If True, adds `--with-hwloc` to the list of
`generate_makefile.bash` options.  If a string, uses the value of
the string as the hwloc path.  If False, does nothing.  The
default value is True.

- __opts__: List of options to pass to `generate_makefile.bash`.  The
default is an empty list.

- __ospackages__: List of OS packages to install prior to building.  For
Ubuntu, the default values are `bc`, `gzip`, `libhwloc-dev`,
`make`, `tar`, and `wget`.  For RHEL-based Linux distributions the
default values are `bc`, `gzip`, `hwloc-devel`, `make`, `tar`,
`wget`, and `which`.

- __prefix__: The top level installation location.  The default value
is `/usr/local/kokkos`.

- __version__: The version of Kokkos source to download.  The default
value is `2.9.00`.

__Examples__


```python
kokkos(prefix='/opt/kokkos/2.8.00', version='2.8.00')
```


## runtime
```python
kokkos.runtime(self, _from=u'0')
```
Generate the set of instructions to install the runtime specific
components from a build in a previous stage.

__Examples__


```python
k = kokkos(...)
Stage0 += k
Stage1 += k.runtime()
```

# libsim
```python
libsim(self, **kwargs)
```
The `libsim` building block configures, builds, and installs the
[VisIt
Libsim](http://www.visitusers.org/index.php?title=Libsim_Batch)
component.

If GPU rendering will be used then a
[cudagl](https://hub.docker.com/r/nvidia/cudagl) base image is
recommended.

__Parameters__


- __build_opts__: List of VisIt build script options. The default values
are `--xdb` and `--server-components-only`.

- __environment__: Boolean flag to specify whether the environment
(`LD_LIBRARY_PATH` and `PATH`) should be modified to include
Libsim. The default is True.

- __ldconfig__: Boolean flag to specify whether the Libsim library
directories should be added dynamic linker cache.  If False, then
`LD_LIBRARY_PATH` is modified to include the Libsim library
directories. The default value is False.

- __mpi__: Boolean flag to specify whether Libsim should be built with
MPI support.  VisIt uses MPI-1 routines that have been removed
from the MPI standard; the MPI library may need to be built with
special compatibility options, e.g., `--enable-mpi1-compatibility`
for OpenMPI.  If True, then the build script options `--parallel`
and `--no-icet` are added and the environment variable
`PAR_COMPILER` is set to `mpicc`. If True, a MPI library building
block should be installed prior this building block.  The default
value is True.

- __ospackages__: List of OS packages to install prior to configuring
and building.  For Ubuntu, the default values are `gzip`, `make`,
`patch`, `tar`, `wget`, `zlib1g-dev`, `libxt-dev`,
`libgl1-mesa-dev`, and `libglu1-mesa-dev`.  For RHEL-based Linux
distributions, the default values are `gzip`, `make`, `patch`,
`tar`, `wget`, `which`, `zlib-devel`, `libXt-devel`,
`libglvnd-devel`, `mesa-libGL-devel`, and `mesa-libGLU-devel`.

- __prefix__: The top level install location.  The default value is
`/usr/local/visit`.

- __system_cmake__: Boolean flag to specify whether the system provided
cmake should be used.  If False, then the build script downloads a
private copy of cmake.  If True, then the build script option
`--system-cmake` is added.  If True, then the [cmake](#cmake)
building block should be installed prior to this building block.
The default is True.

- __system_python__: Boolean flag to specify whether the system provided
python should be used.  If False, then the build script downloads
a private copy of python.  If True, then the build script option
`--system-python` is added.  If True, then the [Python](#python)
building block should be installed with development libraries
prior to this building block.  The default is True.

- __thirdparty__: Boolean flag to specify whether third-party components
included by the build script should be retained.  If True, then
the build script option `--thirdparty-path` is added and set to
`<prefix>/third-party`.  The default is True.

- __version__: The version of Libsim source to download.  The default
value is `2.13.3`.

__Examples__


```python
libsim(prefix='/opt/libsim', version='2.13.3')
```


## runtime
```python
libsim.runtime(self, _from=u'0')
```
Generate the set of instructions to install the runtime specific
components from a build in a previous stage.

__Examples__

```python
l = libsim(...)
Stage0 += l
Stage1 += l.runtime()
```

# llvm
```python
llvm(self, **kwargs)
```
The `llvm` building block installs the LLVM compilers (clang and
clang++) from the upstream Linux distribution.

As a side effect, a toolchain is created containing the LLVM
compilers.  A toolchain can be passed to other operations that
want to build using the LLVM compilers.

__Parameters__


- __environment__: Boolean flag to specify whether the environment
(`LD_LIBRARY_PATH` and `PATH`) should be modified to include the
LLVM compilers. The default is True.

- __extra_repository__: Boolean flag to specify whether to enable an
extra package repository containing addition LLVM compiler
packages.  For Ubuntu, setting this flag to True enables the
- __`ppa__:ubuntu-toolchain-r/test` repository.  For RHEL-based Linux
distributions, setting this flag to True enables the Software
Collections (SCL) repository.  The default is False.

- __version__: The version of the LLVM compilers to install.  Note that
the version refers to the Linux distribution packaging, not the
actual compiler version.  For Ubuntu, the version is appended to
the default package name, e.g., `clang-6.0`.  For RHEL-based Linux
distributions, the version is inserted into the SCL Developer
Toolset package name, e.g., `llvm-toolset-7-clang`.  For
RHEL-based Linux distributions, specifying the version
automatically sets `extra_repository` to True.  The default is an
empty value.

__Examples__


```python
llvm()
```

```python
llvm(extra_repository=True, version='7')
```

```python
l = llvm()
openmpi(..., toolchain=l.toolchain, ...)
```


## runtime
```python
llvm.runtime(self, _from=u'0')
```
Generate the set of instructions to install the runtime specific
components from a build in a previous stage.

__Examples__


```python
l = llvm(...)
Stage0 += l
Stage1 += l.runtime()
```

# mkl
```python
mkl(self, **kwargs)
```
The `mkl` building block downloads and installs the [Intel Math
Kernel Library](http://software.intel.com/mkl).

You must agree to the [Intel End User License Agreement](https://software.intel.com/en-us/articles/end-user-license-agreement)
to use this building block.

__Parameters__


- __environment__: Boolean flag to specify whether the environment
(`LD_LIBRARY_PATH`, `PATH`, and other variables) should be
modified to include MKL. The default is True.

- __eula__: By setting this value to `True`, you agree to the [Intel End User License Agreement](https://software.intel.com/en-us/articles/end-user-license-agreement).
The default value is `False`.

- __mklvars__: MKL provides an environment script (`mklvars.sh`) to
setup the MKL environment.  If this value is `True`, the bashrc is
modified to automatically source this environment script.
However, the MKL environment is not automatically available to
subsequent container image build steps; the environment is
available when the container image is run.  To set the MKL
environment in subsequent build steps you can explicitly call
`source /opt/intel/mkl/bin/mklvars.sh intel64` in each build step.
If this value is to set `False`, then the environment is set such
that the environment is visible to both subsequent container image
build steps and when the container image is run.  However, the
environment may differ slightly from that set by `mklvars.sh`.
The default value is `True`.

- __ospackages__: List of OS packages to install prior to installing
MKL.  For Ubuntu, the default values are `apt-transport-https`,
`ca-certificates`, `gnupg`, and `wget`.  For RHEL-based Linux
distributions, the default is an empty list.

- __version__: The version of MKL to install.  The default value is
`2019.4-070`.

__Examples__


```python
mkl(eula=True, version='2018.3-051')
```


## runtime
```python
mkl.runtime(self, _from=u'0')
```
Generate the set of instructions to install the runtime specific
components from a build in a previous stage.

__Examples__


```python
m = mkl(...)
Stage0 += m
Stage1 += m.runtime()
```

# mlnx_ofed
```python
mlnx_ofed(self, **kwargs)
```
The `mlnx_ofed` building block downloads and installs the [Mellanox
OpenFabrics Enterprise Distribution for
Linux](http://www.mellanox.com/page/products_dyn?product_family=26).

__Parameters__


- __oslabel__: The Linux distribution label assigned by Mellanox to the
tarball.  For Ubuntu, the default value is `ubuntu16.04`.  For
RHEL-based Linux distributions, the default value is `rhel7.2` for
x86_64 processors and `rhel7.6alternate` for aarch64 processors.

- __ospackages__: List of OS packages to install prior to installing
OFED.  For Ubuntu, the default values are `findutils`,
`libnl-3-200`, `libnl-route-3-200`, `libnuma1`, and `wget`.  For
RHEL-based 7.x distributions, the default values are `findutils`,
`libnl`, `libnl3`, `numactl-libs`, and `wget`.  For RHEL-based 8.x
distributions, the default values are `findutils`, `libnl3`,
`numactl-libs`, and `wget`.

- __packages__: List of packages to install from Mellanox OFED.  For
Ubuntu, the default values are `libibverbs1`, `libibverbs-dev`,
`libibmad`, `libibmad-devel`, `libibumad`, `libibumad-devel`,
`libmlx4-1`, `libmlx4-dev`, `libmlx5-1`, `libmlx5-dev`,
`librdmacm1`, `librdmacm-dev`, and `ibverbs-utils`.  For
RHEL-based Linux distributions, the default values are
`libibverbs`, `libibverbs-devel`, `libibverbs-utils`, `libibmad`,
`libibmad-devel`, `libibumad`, `libibumad-devel`, `libmlx4`,
`libmlx4-devel`, `libmlx5`, `libmlx5-devel`, `librdmacm`, and
`librdmacm-devel`.

- __prefix__: The top level install location.  Instead of installing the
packages via the package manager, they will be extracted to this
location.  This option is useful if multiple versions of Mellanox
OFED need to be installed.  The environment must be manually
configured to recognize the Mellanox OFED location, e.g., in the
container entry point.  The default value is empty, i.e., install
via the package manager to the standard system locations.

- __version__: The version of Mellanox OFED to download.  The default
value is `4.6-1.0.1.1`.

__Examples__


```python
mlnx_ofed(version='4.2-1.0.0.0')
```


## runtime
```python
mlnx_ofed.runtime(self, _from=u'0')
```
Generate the set of instructions to install the runtime specific
components from a build in a previous stage.

__Examples__


```python
m = mlnx_ofed(...)
Stage0 += m
Stage1 += m.runtime()
```

# mpich
```python
mpich(self, **kwargs)
```
The `mpich` building block configures, builds, and installs the
[MPICH](https://www.mpich.org) component.

As a side effect, a toolchain is created containing the MPI
compiler wrappers.  The tool can be passed to other operations
that want to build using the MPI compiler wrappers.

__Parameters__


- __check__: Boolean flag to specify whether the `make check` and `make
testing` steps should be performed.  The default is False.

- __configure_opts__: List of options to pass to `configure`.  The
default is an empty list.

- __environment__: Boolean flag to specify whether the environment
(`LD_LIBRARY_PATH` and `PATH`) should be modified to include
MPICH. The default is True.

- __ldconfig__: Boolean flag to specify whether the MPICH library
directory should be added dynamic linker cache.  If False, then
`LD_LIBRARY_PATH` is modified to include the MPICH library
directory. The default value is False.

- __ospackages__: List of OS packages to install prior to configuring
and building.  For Ubuntu, the default values are `file`, `gzip`,
`make`, `openssh-client`, `perl`, `tar`, and `wget`.  For
RHEL-based Linux distributions, the default values are `file`,
`gzip`, `make`, `openssh-clients`, `perl`, `tar`, and `wget`.

- __prefix__: The top level install location.  The default value is
`/usr/local/mpich`.

- __toolchain__: The toolchain object.  This should be used if
non-default compilers or other toolchain options are needed.  The
default is empty.

- __version__: The version of MPICH source to download.  The default
value is `3.3.1`.

__Examples__


```python
mpich(prefix='/opt/mpich/3.3', version='3.3')
```

```python
p = pgi(eula=True)
mpich(toolchain=p.toolchain)
```

## runtime
```python
mpich.runtime(self, _from=u'0')
```
Generate the set of instructions to install the runtime specific
components from a build in a previous stage.

__Examples__

```python
m = mpich(...)
Stage0 += m
Stage1 += m.runtime()
```

# multi_ofed
```python
multi_ofed(self, **kwargs)
```
The `multi_ofed` building block downloads and installs multiple
versions of the OpenFabrics Enterprise Distribution (OFED). Please
refer to the [`mlnx_ofed`](#mlnx_ofed) and [`ofed`](#ofed)
building blocks for more information.

__Parameters__


- __inbox__: Boolean flag to specify whether to install the 'inbox' OFED
distributed by the Linux distribution.  The default is True.

- __mlnx_oslabel__: The Linux distribution label assigned by Mellanox to
the tarball. Please see the corresponding
[`mlnx_ofed`](#mlnx_ofed) parameter for more information.

- __mlnx_packages__: List of packages to install from Mellanox
OFED. Please see the corresponding [`mlnx_ofed`](#mlnx_ofed)
parameter for more information.

- __mlnx_versions__: A list of [Mellanox OpenFabrics Enterprise Distribution for Linux](http://www.mellanox.com/page/products_dyn?product_family=26)
versions to install.  The default values are `3.3-1.0.4.0`,
`3.4-2.0.0.0`, `4.0-2.0.0.1`, `4.1-1.0.2.0`, `4.2-1.2.0.0`,
`4.3-1.0.1.0`, `4.4-2.0.7.0`, `4.5-1.0.1.0`, `4.6-1.0.1.1`

- __ospackages__: List of OS packages to install prior to installing
OFED.  For Ubuntu, the default values are `libnl-3-200`,
`libnl-route-3-200`, and `libnuma1`.  For RHEL-based Linux
distributions, the default values are `libnl`, `libnl3`, and
`numactl-libs`.

- __prefix__: The top level install location.  The OFED packages will be
extracted to this location as subdirectories named for the
respective Mellanox OFED version, or `inbox` for the 'inbox'
OFED. The environment must be manually configured to recognize the
desired OFED location, e.g., in the container entry point. The
default value is `/usr/local/ofed`.

__Examples__


```python
multi_ofed(inbox=True, mlnx_versions=['4.5-1.0.1.0', '4.6-1.0.1.1'],
           prefix='/usr/local/ofed')
```


## runtime
```python
multi_ofed.runtime(self, _from=u'0')
```
Generate the set of instructions to install the runtime specific
components from a build in a previous stage.

# mvapich2
```python
mvapich2(self, **kwargs)
```
The `mvapich2` building block configures, builds, and installs the
[MVAPICH2](http://mvapich.cse.ohio-state.edu) component.
Depending on the parameters, the source will be downloaded from
the web (default) or copied from a source directory in the local
build context.

An InfiniBand building block ([OFED](#ofed) or [Mellanox
OFED](#mlnx_ofed)) should be installed prior to this building
block.

As a side effect, a toolchain is created containing the MPI
compiler wrappers.  The tool can be passed to other operations
that want to build using the MPI compiler wrappers.

__Parameters__


- __check__: Boolean flag to specify whether the `make check` step
should be performed.  The default is False.

- __configure_opts__: List of options to pass to `configure`.  The
default values are `--disable-mcast`.

- __cuda__: Boolean flag to control whether a CUDA aware build is
performed.  If True, adds `--enable-cuda --with-cuda` to the list
of `configure` options, otherwise adds `--disable-cuda`.  If the
toolchain specifies `CUDA_HOME`, then that path is used, otherwise
`/usr/local/cuda` is used for the path.  The default value is
True.

- __directory__: Path to the unpackaged source directory relative to
the local build context.  The default value is empty.  If this is
defined, the source in the local build context will be used rather
than downloading the source from the web.

- __environment__: Boolean flag to specify whether the environment
(`LD_LIBRARY_PATH` and `PATH`) should be modified to include
MVAPICH2. The default is True.

- __gpu_arch__: The GPU architecture to use.  Older versions of MVAPICH2
(2.3b and previous) were hard-coded to use "sm_20".  This option
has no effect on more recent MVAPICH2 versions.  The default value
is to use the MVAPICH2 default.

- __ldconfig__: Boolean flag to specify whether the MVAPICH2 library
directory should be added dynamic linker cache.  If False, then
`LD_LIBRARY_PATH` is modified to include the MVAPICH2 library
directory. The default value is False.

- __ospackages__: List of OS packages to install prior to configuring
and building.  For Ubuntu, the default values are `byacc`, `file`,
`make`, `openssh-client`, and `wget`.  For RHEL-based Linux
distributions, the default values are `byacc`, `file`, `make`,
`openssh-clients`, and `wget`.

- __prefix__: The top level install location.  The default value is
`/usr/local/mvapich2`.

- __toolchain__: The toolchain object.  This should be used if
non-default compilers or other toolchain options are needed.  The
default is empty.

- __version__: The version of MVAPICH2 source to download.  This value
is ignored if `directory` is set.  The default value is `2.3.1`.

__Examples__


```python
mvapich2(cuda=False, prefix='/opt/mvapich2/2.3a', version='2.3a')
```

```python
mvapich2(directory='sources/mvapich2-2.3b')
```

```python
p = pgi(eula=True)
mvapich2(toolchain=p.toolchain)
```

```python
mvapich2(configure_opts=['--disable-fortran', '--disable-mcast'])
```

## runtime
```python
mvapich2.runtime(self, _from=u'0')
```
Generate the set of instructions to install the runtime specific
components from a build in a previous stage.

__Examples__


```python
m = mvapich2(...)
Stage0 += m
Stage1 += m.runtime()
```

# mvapich2_gdr
```python
mvapich2_gdr(self, **kwargs)
```
The `mvapich2_gdr` building blocks installs the
[MVAPICH2-GDR](http://mvapich.cse.ohio-state.edu) component.
Depending on the parameters, the package will be downloaded from
the web (default) or copied from the local build context.

MVAPICH2-GDR is distributed as a binary package, so certain
dependencies need to be met and only certain combinations of
recipe components are supported; please refer to the MVAPICH2-GDR
documentation for more information.

The [GNU compiler](#gnu) or [PGI compiler](#pgi) building blocks
should be installed prior to this building block.

The [Mellanox OFED](#mlnx_ofed) building block should be installed
prior to this building block.

The [gdrcopy](#gdrcopy) building block should be installed prior
to this building block.

As a side effect, a toolchain is created containing the MPI
compiler wrappers.  The toolchain can be passed to other
operations that want to build using the MPI compiler wrappers.

Note: Using MVAPICH2-GDR on non-RHEL-based Linux distributions has
several issues, including compiler version mismatches and libnuma
incompatibilities.

__Parameters__


- __arch__: The processor architecture of the MVAPICH2-GDR package.  The
default value is set automatically based on the processor
architecture of the base image.

- __cuda_version__: The version of CUDA the MVAPICH2-GDR package was
built against.  The version string format is X.Y.  The version
should match the version of CUDA provided by the base image.  This
value is ignored if `package` is set.  The default value is `9.2`.

- __environment__: Boolean flag to specify whether the environment
(`LD_LIBRARY_PATH` and `PATH`) should be modified to include
MVAPICH2-GDR. The default is True.

- __gnu__: Boolean flag to specify whether a GNU build should be used.
The default value is True.

- __ldconfig__: Boolean flag to specify whether the MVAPICH2-GDR library
directory should be added dynamic linker cache.  If False, then
`LD_LIBRARY_PATH` is modified to include the MVAPICH2-GDR library
directory. The default value is False.

- __mlnx_ofed_version__: The version of Mellanox OFED the
MVAPICH2-GDR package was built against.  The version string format
is X.Y.  The version should match the version of Mellanox OFED
installed by the `mlnx_ofed` building block.  This value is
ignored if `package` is set.  The default value is `4.5`.

- __ospackages__: List of OS packages to install prior to installation.
For Ubuntu, the default values are `cpio`, `libnuma1`,
`openssh-client`, `rpm2cpio` and `wget`, plus `libgfortran3` if a
GNU compiled package is selected.  For RHEL-based Linux
distributions, the default values are `libpciaccess`,
`numactl-libs`, `openssh-clients`, and `wget`, plus `libgfortran`
if a GNU compiled package is selected.

- __package__: Specify the package name to download.  The package should
correspond to the other recipe components (e.g., compiler version,
CUDA version, Mellanox OFED version).  If specified, this option
overrides all other building block options (e.g., compiler family,
compiler version, CUDA version, Mellanox OFED version,
MVAPICH2-GDR version).

- __pgi__: Boolean flag to specify whether a PGI build should be used.
The default value is False.

- __version__: The version of MVAPICH2-GDR to download.  The value is
ignored if `package` is set.  The default value is `2.3.1`.  Due
to differences in the packaging scheme, versions prior to 2.3 are
not supported.

__Examples__


```python
mvapich2_gdr(version='2.3.1')
```

```python
mvapich2_gdr(package='mvapich2-gdr-mcast.cuda10.0.mofed4.3.gnu4.8.5-2.3-1.el7.x86_64.rpm')
```


## runtime
```python
mvapich2_gdr.runtime(self, _from=u'0')
```
Generate the set of instructions to install the runtime specific
components from a build in a previous stage.

__Examples__


```python
m = mvapich2_gdr(...)
Stage0 += m
Stage1 += m.runtime()
```

# netcdf
```python
netcdf(self, **kwargs)
```
The `netcdf` building block downloads, configures, builds, and
installs the
[NetCDF](https://www.unidata.ucar.edu/software/netcdf/) component.

The [HDF5](#hdf5) building block should be installed prior to this
building block.

__Parameters__


- __check__: Boolean flag to specify whether the `make check` step
should be performed.  The default is False.

- __configure_opts__: List of options to pass to `configure`.  The
default value is an empty list.

- __cxx__: Boolean flag to specify whether the NetCDF C++ library should
be installed.  The default is True.

- __environment__: Boolean flag to specify whether the environment
(`LD_LIBRARY_PATH` and `PATH`) should be modified to include
NetCDF. The default is True.

- __fortran__: Boolean flag to specify whether the NetCDF Fortran
library should be installed.  The default is True.

- __hdf5_dir__: Path to the location where HDF5 is installed in the
container image.  The default value is `/usr/local/hdf5`.

- __ldconfig__: Boolean flag to specify whether the NetCDF library
directory should be added dynamic linker cache.  If False, then
`LD_LIBRARY_PATH` is modified to include the NetCDF library
directory. The default value is False.

- __ospackages__: List of OS packages to install prior to configuring
and building.  For Ubuntu, the default values are
`ca-certificates`, `file`, `libcurl4-openssl-dev`, `m4`, `make`,
`wget`, and `zlib1g-dev`.  For RHEL-based Linux distributions the
default values are `ca-certificates`, `file`, `libcurl-devel`
`m4`, `make`, `wget`, and `zlib-devel`.

- __prefix__: The top level install location.  The default location is
`/usr/local/netcdf`.

- __toolchain__: The toolchain object.  This should be used if
non-default compilers or other toolchain options are needed.  The
default is empty.

- __version__: The version of NetCDF to download.  The default value is
`4.7.0`.

- __version_cxx__: The version of NetCDF C++ to download.  The default
value is `4.3.0`.

- __version_fortran__: The version of NetCDF Fortran to download.  The
default value is `4.4.5`.

__Examples__


```python
netcdf(prefix='/opt/netcdf/4.6.1', version='4.6.1')
```

```python
p = pgi(eula=True)
netcdf(toolchain=p.toolchain)
```


## runtime
```python
netcdf.runtime(self, _from=u'0')
```
Generate the set of instructions to install the runtime specific
components from a build in a previous stage.

__Examples__


```python
n = netcdf(...)
Stage0 += n
Stage1 += n.runtime()
```

# ofed
```python
ofed(self, **kwargs)
```
The `ofed` building block installs the OpenFabrics Enterprise
Distribution packages that are part of the Linux distribution.

For Ubuntu 16.04, the following packages are installed:
`dapl2-utils`, `ibutils`, `ibverbs-utils`, `infiniband-diags`,
`libdapl2`, `libdapl-dev`, `libibcm1`, `libibcm-dev`, `libibmad5`,
`libibmad-dev`, `libibverbs1`, `libibverbs-dev`, `libmlx4-1`,
`libmlx4-dev`, `libmlx5-1`, `libmlx5-dev`, `librdmacm1`,
`librdmacm-dev`, and `rdmacm-utils`.  For Ubuntu 16.04 and aarch64
processors, the `dapl2-utils`, `libdapl2`, `libdapl-dev`,
`libibcm1` and `libibcm-dev` packages are not installed because
they are not available.  For Ubuntu 16.04 and ppc64le processors,
the `libibcm1` and `libibcm-dev` packages are not installed
because they are not available.

For Ubuntu 18.04, the following packages are installed:
`dapl2-utils`, `ibutils`, `ibverbs-providers`, `ibverbs-utils`,
`infiniband-diags`, `libdapl2`, `libdapl-dev`, `libibmad5`,
`libibmad-dev`, `libibverbs1`, `libibverbs-dev`, `librdmacm1`,
`librdmacm-dev`, and `rdmacm-utils`.

For RHEL-based 7.x distributions, the following packages are
installed: `dapl`, `dapl-devel`, `ibutils`, `libibcm`, `libibmad`,
`libibmad-devel`, `libmlx5`, `libibumad`, `libibverbs`,
`libibverbs-utils`, `librdmacm`, `rdma-core`, and
`rdma-core-devel`.

For RHEL-based 8.x distributions, the following packages are
installed: `libibmad`, `libibmad-devel`, `libmlx5`, `libibumad`,
`libibverbs`, `libibverbs-utils`, `librdmacm`, `rdma-core`, and
`rdma-core-devel`.

__Parameters__


- __prefix__: The top level install location. Install of installing the
packages via the package manager, they will be extracted to this
location. This option is useful if multiple versions of OFED need
to be installed. The environment must be manually configured to
recognize the OFED location, e.g., in the container entry
point. The default value is empty, i.e., install via the package
manager to the standard system locations.

__Examples__


```python
ofed()
```


## runtime
```python
ofed.runtime(self, _from=u'0')
```
Generate the set of instructions to install the runtime specific
components from a build in a previous stage.

__Examples__


```python
o = ofed(...)
Stage0 += o
Stage1 += o.runtime()
```

# openblas
```python
openblas(self, **kwargs)
```
The `openblas` building block builds and installs the
[OpenBLAS](https://www.openblas.net) component.

__Parameters__


- __environment__: Boolean flag to specify whether the environment
(`LD_LIBRARY_PATH` and `PATH`) should be modified to include
OpenBLAS. The default is True.

- __ldconfig__: Boolean flag to specify whether the OpenBLAS library
directory should be added dynamic linker cache.  If False, then
`LD_LIBRARY_PATH` is modified to include the OpenBLAS library
directory. The default value is False.

- __make_opts__: List of options to pass to `make`.  For aarch64
processors, the default values are `TARGET=ARMV8` and
`USE_OPENMP=1`.  For ppc64le processors, the default values are
`TARGET=POWER8` and `USE_OPENMP=1`.  For x86_64 processors, the
default value is `USE_OPENMP=1`.

- __ospackages__: List of OS packages to install prior to building.  The
default values are `make`, `perl`, `tar`, and `wget`.

- __prefix__: The top level installation location.  The default value is
`/usr/local/openblas`.

- __toolchain__: The toolchain object.  This should be used if
non-default compilers or other toolchain options are needed.  The
default is empty.

- __version__: The version of OpenBLAS source to download.  The default
value is `0.3.6`.

__Examples__


```python
openblas(prefix='/opt/openblas/0.3.1', version='0.3.1')
```

```python
p = pgi(eula=True)
openblas(toolchain=p.toolchain)
```


## runtime
```python
openblas.runtime(self, _from=u'0')
```
Generate the set of instructions to install the runtime specific
components from a build in a previous stage.

__Examples__


```python
o = openblas(...)
Stage0 += o
Stage1 += o.runtime()
```

# openmpi
```python
openmpi(self, **kwargs)
```
The `openmpi` building block configures, builds, and installs the
[OpenMPI](https://www.open-mpi.org) component.  Depending on the
parameters, the source will be downloaded from the web (default)
or copied from a source directory in the local build context.

As a side effect, a toolchain is created containing the MPI
compiler wrappers.  The tool can be passed to other operations
that want to build using the MPI compiler wrappers.

__Parameters__


- __check__: Boolean flag to specify whether the `make check` step
should be performed.  The default is False.

- __configure_opts__: List of options to pass to `configure`.  The
default values are `--disable-getpwuid` and
`--enable-orterun-prefix-by-default`.

- __cuda__: Boolean flag to control whether a CUDA aware build is
performed.  If True, adds `--with-cuda` to the list of `configure`
options, otherwise adds `--without-cuda`.  If the toolchain
specifies `CUDA_HOME`, then that path is used.  The default value
is True.

- __directory__: Path to the unpackaged source directory relative to the
local build context.  The default value is empty.  If this is
defined, the source in the local build context will be used rather
than downloading the source from the web.

- __environment__: Boolean flag to specify whether the environment
(`LD_LIBRARY_PATH` and `PATH`) should be modified to include
OpenMPI. The default is True.

- __infiniband__: Boolean flag to control whether InfiniBand
capabilities are included.  If True, adds `--with-verbs` to the
list of `configure` options, otherwise adds `--without-verbs`.
The default value is True.

- __ldconfig__: Boolean flag to specify whether the OpenMPI library
directory should be added dynamic linker cache.  If False, then
`LD_LIBRARY_PATH` is modified to include the OpenMPI library
directory. The default value is False.

- __ospackages__: List of OS packages to install prior to configuring
and building.  For Ubuntu, the default values are `bzip2`, `file`,
`hwloc`, `libnuma-dev`, `make`, `openssh-client`, `perl`, `tar`,
and `wget`.  For RHEL-based Linux distributions, the default
values are `bzip2`, `file`, `hwloc`, `make`, `numactl-devl`,
`openssh-clients`, `perl`, `tar`, and `wget`.

- __prefix__: The top level install location.  The default value is
`/usr/local/openmpi`.

- __toolchain__: The toolchain object.  This should be used if
non-default compilers or other toolchain options are needed.  The
default is empty.

- __ucx__: Flag to control whether UCX is used by the build.  If True,
adds `--with-ucx` to the list of `configure` options.  If a
string, uses the value of the string as the UCX path, e.g.,
`--with-ucx=/path/to/ucx`.  If False, adds `--without-ucx` to the
list of `configure` options.  The default is False.

- __version__: The version of OpenMPI source to download.  This
value is ignored if `directory` is set.  The default value is
`4.0.1`.

__Examples__


```python
openmpi(cuda=False, infiniband=False, prefix='/opt/openmpi/2.1.2',
    version='2.1.2')
```

```python
openmpi(directory='sources/openmpi-3.0.0')
```

```python
p = pgi(eula=True)
openmpi(toolchain=p.toolchain)
```

```python
openmpi(configure_opts=['--disable-getpwuid', '--with-slurm'],
        ospackages=['file', 'hwloc', 'libslurm-dev'])
```

## runtime
```python
openmpi.runtime(self, _from=u'0')
```
Generate the set of instructions to install the runtime specific
components from a build in a previous stage.

__Examples__

```python
o = openmpi(...)
Stage0 += o
Stage1 += o.runtime()
```

# packages
```python
packages(self, **kwargs)
```
The `packages` building block specifies the set of operating system
packages to install.  Based on the Linux distribution, the
building block invokes either `apt-get` (Ubuntu) or `yum`
(RHEL-based).

This building block is preferred over directly using the
[`apt_get`](#apt_get) or [`yum`](#yum) building blocks.

__Parameters__


- __apt__: A list of Debian packages to install.  The default is an
empty list.

- __apt_keys__: A list of GPG keys to add.  The default is an empty
list.

- __apt_ppas__: A list of personal package archives to add.  The default
is an empty list.

- __apt_repositories__: A list of apt repositories to add.  The default
is an empty list.

- __download__: Boolean flag to specify whether to download the deb /
rpm packages instead of installing them.  The default is False.

- __download_directory__: The deb package download location. This
parameter is ignored if `download` is False. The default value is
`/var/tmp/packages_download`.

- __epel__: Boolean flag to specify whether to enable the Extra Packages
for Enterprise Linux (EPEL) repository.  The default is False.
This parameter is ignored if the Linux distribution is not
RHEL-based.

- __extract__: Location where the downloaded packages should be
extracted. Note, this extracts and does not install the packages,
i.e., the package manager is bypassed. After the downloaded
packages are extracted they are deleted. This parameter is ignored
if `download` is False. If empty, then the downloaded packages are
not extracted. The default value is an empty string.

- __ospackages__: A list of packages to install.  The list is used for
both Ubuntu and RHEL-based Linux distributions, therefore only
packages with the consistent names across Linux distributions
should be specified.  This parameter is ignored if `apt` or `yum`
is specified.  The default value is an empty list.

- __powertools__: Boolean flag to specify whether to enable the
PowerTools repository.  The default is False.  This parameter is
ignored if the Linux distribution is not RHEL-based.

- __scl__: Boolean flag to specify whether to enable the Software
Collections (SCL) repository.  The default is False.  This
parameter is ignored if the Linux distribution is not RHEL-based.

- __yum__: A list of RPM packages to install.  The default value is an
empty list.

- __yum_keys__: A list of GPG keys to import.  The default is an empty
list.

- __yum_repositories__: A list of yum repositories to add.  The default
is an empty list.

__Examples__


```python
packages(ospackages=['make', 'wget'])
```

```python
packages(apt=['zlib1g-dev'], yum=['zlib-devel'])
```

```python
packages(apt=['python3'], yum=['python34'], epel=True)
```


# pgi
```python
pgi(self, **kwargs)
```
The `pgi` building block downloads and installs the PGI compiler.
Currently, the only option is to install the latest community
edition.

You must agree to the [PGI End-User License Agreement](https://www.pgroup.com/doc/LICENSE.txt) to use this
building block.

As a side effect, a toolchain is created containing the PGI
compilers.  The tool can be passed to other operations that want
to build using the PGI compilers.

__Parameters__


- __environment__: Boolean flag to specify whether the environment
(`LD_LIBRARY_PATH`, `PATH`, and potentially other variables)
should be modified to include the PGI compiler. The default is
True.

- __eula__: By setting this value to `True`, you agree to the [PGI End-User License Agreement](https://www.pgroup.com/doc/LICENSE.txt).
The default value is `False`.

- __extended_environment__: Boolean flag to specify whether an extended
set of environment variables should be defined.  If True, the
- __following environment variables will be defined__: `CC`, `CPP`,
`CXX`, `F77`, `F90`, `FC`, and `MODULEPATH`.  In addition, if the
PGI MPI component is selected then `PGI_OPTL_INCLUDE_DIRS` and
`PGI_OPTL_LIB_DIRS` will also be defined and `PATH` and
`LD_LIBRARY_PATH` will include the PGI MPI component.  If False,
then only `PATH` and `LD_LIBRARY_PATH` will be extended to include
the PGI compiler.  The default value is `False`.

- __mpi__: Boolean flag to specify whether the MPI component should be
installed.  If True, MPI will be installed.  The default value is
False.

- __ospackages__: List of OS packages to install prior to installing the
PGI compiler.  For Ubuntu, the default values are `gcc`, `g++`,
`libnuma1` and `perl`, and also `wget` (if downloading the PGI
compiler rather than using a tarball in the local build context).
For RHEL-based Linux distributions, the default values are `gcc`,
`gcc-c++`, `numactl-libs` and `perl`, and also `wget` (if
downloading the PGI compiler rather than using a tarball in the
local build context).

- __prefix__: The top level install prefix.  The default value is
`/opt/pgi`.

- __system_cuda__: Boolean flag to specify whether the PGI compiler
should use the system CUDA.  If False, the version(s) of CUDA
bundled with the PGI compiler will be installed.  The default
value is False.

- __tarball__: Path to the PGI compiler tarball relative to the local
build context.  The default value is empty.  If this is defined,
the tarball in the local build context will be used rather than
downloading the tarball from the web.

- __version__: The version of the PGI compiler to use.  Note this value
is currently only used when setting the environment and does not
control the version of the compiler downloaded.  The default value
is `19.10`.

__Examples__


```python
pgi(eula=True)
```

```python
pgi(eula=True, tarball='pgilinux-2017-1710-x86_64.tar.gz')
```

```python
p = pgi(eula=True)
openmpi(..., toolchain=p.toolchain, ...)
```


## runtime
```python
pgi.runtime(self, _from=u'0')
```
Generate the set of instructions to install the runtime specific
components from a build in a previous stage.

__Examples__


```python
p = pgi(...)
Stage0 += p
Stage1 += p.runtime()
```

# pip
```python
pip(self, **kwargs)
```
The `pip` building block installs Python packages from PyPi.

__Parameters__


- __alternatives__: Boolean flag to specify whether to configure alternatives for `python` and `pip`.  RHEL-based 8.x distributions do not setup `python` by [default](https://developers.redhat.com/blog/2019/05/07/what-no-python-in-red-hat-enterprise-linux-8/).  The default is False.

- __ospackages__: List of OS packages to install prior to installing
PyPi packages.  For Ubuntu, the default values are `python-pip`,
`python-setuptools`, and `python-wheel` for Python 2.x and
`python3-pip`, `python3-setuptools`, and `python3-wheel` for
Python 3.x.  For RHEL-based distributions, the default
values are `python2-pip` for Python 2.x and `python3-pip` for
Python 3.x.

- __packages__: List of PyPi packages to install.  The default is
an empty list.

- __pip__: The name of the `pip` tool to use. The default is `pip`.

- __requirements__: Path to pip requirements file.  The default is
empty.

- __upgrade__: Boolean flag to control whether pip itself should be
upgraded prior to installing any PyPi packages.  The default is
False.

__Examples__


```python
pip(packages=['hpccm'])
```

```python
pip(packages=['hpccm'], pip='pip3')
```

```python
pip(requirements='requirements.txt')
```


# pnetcdf
```python
pnetcdf(self, **kwargs)
```
The `pnetcdf` building block downloads, configures, builds, and
installs the
[PnetCDF](http://cucis.ece.northwestern.edu/projects/PnetCDF/index.html)
component.

__Parameters__


- __check__: Boolean flag to specify whether the `make check` step
should be performed.  The default is False.

- __configure_opts__: List of options to pass to `configure`.  The
default values are `--enable-shared`.

- __environment__: Boolean flag to specify whether the environment
(`LD_LIBRARY_PATH` and `PATH`) should be modified to include
PnetCDF. The default is True.

- __ldconfig__: Boolean flag to specify whether the PnetCDF library
directory should be added dynamic linker cache.  If False, then
`LD_LIBRARY_PATH` is modified to include the PnetCDF library
directory. The default value is False.

- __ospackages__: List of OS packages to install prior to configuring
and building.  The default values are `m4`, `make`, `tar`, and
`wget`.

- __prefix__: The top level install location.  The default value is
`/usr/local/pnetcdf`.

- __toolchain__: The toolchain object.  A MPI compiler toolchain must be
used.  The default is to use the standard MPI compiler wrappers,
e.g., `CC=mpicc`, `CXX=mpicxx`, etc.

- __version__: The version of PnetCDF source to download.  The default
value is `1.11.2`.

__Examples__


```python
pnetcdf(prefix='/opt/pnetcdf/1.10.0', version='1.10.0')
```

```python
ompi = openmpi(...)
pnetcdf(toolchain=ompi.toolchain, ...)
```


## runtime
```python
pnetcdf.runtime(self, _from=u'0')
```
Generate the set of instructions to install the runtime specific
components from a build in a previous stage.

__Examples__


```python
p = pnetcdf(...)
Stage0 += p
Stage1 += p.runtime()
```

# python
```python
python(self, **kwargs)
```
The `python` building block installs Python from the upstream Linux
distribution.

__Parameters__


- __alternatives__: Boolean flag to specify whether to configure alternatives for `python` and `python-config` (if `devel` is enabled).  RHEL-based 8.x distributions do not setup `python` by [default](https://developers.redhat.com/blog/2019/05/07/what-no-python-in-red-hat-enterprise-linux-8/).  The default is False.

- __devel__: Boolean flag to specify whether to also install the Python
development headers and libraries.  The default is False.

- __python2__: Boolean flag to specify whether to install Python version
2.  The default is True.

- __python3__: Boolean flag to specify whether to install Python version
3.  The default is True.

__Examples__


```python
python()
```

```python
python(python3=False)
```


## runtime
```python
python.runtime(self, _from=u'0')
```
Generate the set of instructions to install the runtime specific
components from a build in a previous stage.

__Examples__


```python
p = python(...)
Stage0 += p
Stage1 += p.runtime()
```

# scif
```python
scif(self, **kwargs)
```
The `scif` building blocks installs components using the
[Scientific Filesystem (SCI-F)](https://sci-f.github.io).

Other building blocks and / or primitives should be added to
the `scif` building block using the `+=` syntax.

If not generating a Singularity definition file, SCI-F should be
installed using the [`pip`](#pip) building block prior to this
building block.

If not generating a Singularity definition file, this module
creates SCI-F recipe files in the current directory (see also the
`file` parameter).

__Parameters__


- ___arguments__: Specify additional [Dockerfile RUN arguments](https://github.com/moby/buildkit/blob/master/frontend/dockerfile/docs/experimental.md) (Docker specific).

- __file__: The SCI-F recipe file name.  The default value is the name
parameter with the `.scif` suffix.

- __name__: The name to use to label the SCI-F application.  This
parameter is required.

- ___native__: Boolean flag to specify whether to use the native
Singularity support for SCI-F when generating Singularity
definition files.  The default is True (Singularity specific).

__Examples__


```python
pip(packages=['scif'])
s = scif(name='example')
s += openmpi(prefix='/scif/apps/example')
s += shell(commands=[...])
```


## runtime
```python
scif.runtime(self, _from=u'0')
```
Generate the set of instructions to install the runtime specific
components from a build in a previous stage.

The entire `/scif` directory is copied into the runtime stage
on the first call.  Subsequent calls do nothing.

__Examples__

```python
s = scif(...)
Stage0 += s
Stage1 += s.runtime()
```


# sensei
```python
sensei(self, **kwargs)
```
The `sensei` building block configures, builds, and installs the
[SENSEI](https://sensei-insitu.org) component.

The [CMake](#cmake) building block should be installed prior to
this building block.

In most cases, one or both of the [Catalyst](#catalyst) or
[Libsim](#libsim) building blocks should be installed.

If GPU rendering will be used then a
[cudagl](https://hub.docker.com/r/nvidia/cudagl) base image is
recommended.

__Parameters__


- __branch__: The branch of SENSEI to use.  The default value is
`v2.1.1`.

- __catalyst__: Flag to specify the location of the ParaView/Catalyst
installation, e.g., `/usr/local/catalyst`.  If set, then the
[Catalyst](#catalyst) building block should be installed prior to
this building block.  The default value is empty.

- __cmake_opts__: List of options to pass to `cmake`.  The default value
is `-DENABLE_SENSEI=ON`.

- __libsim__: Flag to specify the location of the VisIt/Libsim
installation, e.g., `/usr/local/visit`.  If set, then the
[Libsim](#libsim) building block should be installed prior to this
building block.  The `vtk` option should also be set.  The default
value is empty.

- __miniapps__: Boolean flag to specify whether the SENSEI mini-apps
should be built and installed.  The default is False.

- __ospackages__: List of OS packages to install prior to configuring
and building.  The default values are `ca-certificates`, `git`,
and `make`.

- __prefix__: The top level install location.  The default value is
`/usr/local/sensei`.

- __toolchain__: The toolchain object.  This should be used if
non-default compilers or other toolchain options are needed.  The
default is empty.

- __vtk__: Flag to specify the location of the VTK installation.  If
`libsim` is defined, this option must be set to the Libsim VTK
location, e.g.,
`/usr/local/visit/third-party/vtk/6.1.0/linux-x86_64_gcc-5.4/lib/cmake/vtk-6.1`. Note
that the compiler version is embedded in the Libsim VTK path.  The
compiler version may differ depending on which base image is used;
version 5.4 corresponds to Ubuntu 16.04. The default value is
empty.

__Examples__


```python
sensei(branch='v2.1.1', catalyst='/usr/local/catalyst',
       prefix='/opt/sensei')
```

```python
sensei(libsim='/usr/local/visit',
       vtk='/usr/local/visit/third-party/vtk/6.1.0/linux-x86_64_gcc-5.4/lib/cmake/vtk-6.1')
```


## runtime
```python
sensei.runtime(self, _from=u'0')
```
Generate the set of instructions to install the runtime specific
components from a build in a previous stage.

__Examples__

```python
s = sensei(...)
Stage0 += s
Stage1 += s.runtime()
```

# ucx
```python
ucx(self, **kwargs)
```
The `ucx` building block configures, builds, and installs the
[UCX](https://github.com/openucx/ucx) component.

An InfiniBand building block ([OFED](#ofed) or [Mellanox
OFED](#mlnx_ofed)) should be installed prior to this building
block.  One or all of the [gdrcopy](#gdrcopy), [KNEM](#knem), and
[XPMEM](#xpmem) building blocks should also be installed prior to
this building block.

__Parameters__


- __configure_opts__: List of options to pass to `configure`.  The
default values are `--enable-optimizations`, `--disable-logging`,
`--disable-debug`, `--disable-assertions`,
`--disable-params-check`, and `--disable-doxygen-doc`.

- __cuda__: Flag to control whether a CUDA aware build is performed.  If
True, adds `--with-cuda=/usr/local/cuda` to the list of
`configure` options.  If a string, uses the value of the string as
the CUDA path.  If the toolchain specifies `CUDA_HOME`, then that
path is used.  If False, adds `--without-cuda` to the list of
`configure` options.  The default value is an empty string.

- __environment__: Boolean flag to specify whether the environment
(`LD_LIBRARY_PATH` and `PATH`) should be modified to include
UCX. The default is True.

- __gdrcopy__: Flag to control whether gdrcopy is used by the build.  If
True, adds `--with-gdrcopy` to the list of `configure` options.
If a string, uses the value of the string as the gdrcopy path,
e.g., `--with-gdrcopy=/path/to/gdrcopy`.  If False, adds
`--without-gdrcopy` to the list of `configure` options.  The
default is an empty string, i.e., include neither `--with-gdrcopy`
not `--without-gdrcopy` and let `configure` try to automatically
detect whether gdrcopy is present or not.

- __knem__: Flag to control whether KNEM is used by the build.  If True,
adds `--with-knem` to the list of `configure` options.  If a
string, uses the value of the string as the KNEM path, e.g.,
`--with-knem=/path/to/knem`.  If False, adds `--without-knem` to
the list of `configure` options.  The default is an empty string,
i.e., include neither `--with-knem` not `--without-knem` and let
`configure` try to automatically detect whether KNEM is present or
not.

- __ldconfig__: Boolean flag to specify whether the UCX library
directory should be added dynamic linker cache.  If False, then
`LD_LIBRARY_PATH` is modified to include the UCX library
directory. The default value is False.

- __ofed__: Flag to control whether OFED is used by the build.  If True,
adds `--with-verbs` and `--with-rdmacm` to the list of `configure`
options.  If a string, uses the value of the string as the OFED
path, e.g., `--with-verbs=/path/to/ofed`.  If False, adds
`--without-verbs` and `--without-rdmacm` to the list of
`configure` options.  The default is an empty string, i.e.,
include neither `--with-verbs` not `--without-verbs` and let
`configure` try to automatically detect whether OFED is present or
not.

- __ospackages__: List of OS packages to install prior to configuring
and building.  For Ubuntu, the default values are `binutils-dev`,
`file`, `libnuma-dev`, `make`, and `wget`. For RHEL-based Linux
distributions, the default values are `binutils-devel`, `file`,
`make`, `numactl-devel`, and `wget`.

- __prefix__: The top level install location.  The default value is
`/usr/local/ucx`.

- __toolchain__: The toolchain object.  This should be used if
non-default compilers or other toolchain options are needed.  The
default value is empty.

- __version__: The version of UCX source to download.  The default value
is `1.5.2`.

- __xpmem__: Flag to control whether XPMEM is used by the build.  If
True, adds `--with-xpmem` to the list of `configure` options.  If
a string, uses the value of the string as the XPMEM path, e.g.,
`--with-xpmem=/path/to/xpmem`.  If False, adds `--without-xpmem`
to the list of `configure` options.  The default is an empty
string, i.e., include neither `--with-xpmem` not `--without-xpmem`
and let `configure` try to automatically detect whether XPMEM is
present or not.

__Examples__


```python
ucx(cuda=False, prefix='/opt/ucx/1.4.0', version='1.4.0')
```

```python
ucx(cuda='/usr/local/cuda', gdrcopy='/usr/local/gdrcopy',
    knem='/usr/local/knem', xpmem='/usr/local/xpmem')
```


## runtime
```python
ucx.runtime(self, _from=u'0')
```
Generate the set of instructions to install the runtime specific
components from a build in a previous stage.

__Examples__


```python
u = ucx(...)
Stage0 += u
Stage1 += u.runtime()
```

# xpmem
```python
xpmem(self, **kwargs)
```
The `xpmem` building block builds and installs the user space
library from the [XPMEM](https://gitlab.com/hjelmn/xpmem)
component.

__Parameters__


- __branch__: The branch of XPMEM to use.  The default value is
`master`.

- __configure_opts__: List of options to pass to `configure`.  The
default values are `--disable-kernel-module`.

- __environment__: Boolean flag to specify whether the environment
(`CPATH`, `LD_LIBRARY_PATH` and `LIBRARY_PATH`) should be modified
to include XPMEM. The default is True.

- __ldconfig__: Boolean flag to specify whether the XPMEM library
directory should be added dynamic linker cache.  If False, then
`LD_LIBRARY_PATH` is modified to include the XPMEM library
directory. The default value is False.

- __ospackages__: List of OS packages to install prior to configuring
and building.  The default value are `autoconf`, `automake`,
`ca-certificates`, `file, `git`, `libtool`, and `make`.

- __prefix__: The top level install location.  The default value is
`/usr/local/xpmem`.

- __toolchain__: The toolchain object.  This should be used if
non-default compilers or other toolchain options are needed.  The
default is empty.

__Examples__


```python
xpmem(prefix='/opt/xpmem', branch='master')
```


## runtime
```python
xpmem.runtime(self, _from=u'0')
```
Generate the set of instructions to install the runtime specific
components from a build in a previous stage.

__Examples__


```python
x = xpmem(...)
Stage0 += x
Stage1 += x.runtime()
```

# yum
```python
yum(self, **kwargs)
```
The `yum` building block specifies the set of operating system
packages to install.  This building block should only be used on
images that use the Red Hat package manager (e.g., CentOS).

In most cases, the [`packages` building block](#packages) should
be used instead of `yum`.

__Parameters__


- __download__: Boolean flag to specify whether to download the rpm
packages instead of installing them.  The default is False.

- __download_directory__: The deb package download location. This
parameter is ignored if `download` is False. The default value is
`/var/tmp/yum_download`.

- __epel__: - Boolean flag to specify whether to enable the Extra
Packages for Enterprise Linux (EPEL) repository.  The default is
False.

- __extract__: Location where the downloaded packages should be
extracted. Note, this extracts and does not install the packages,
i.e., the package manager is bypassed. After the downloaded
packages are extracted they are deleted. This parameter is ignored
if `download` is False. If empty, then the downloaded packages are
not extracted. The default value is an empty string.

- __keys__: A list of GPG keys to import.  The default is an empty list.

- __ospackages__: A list of packages to install.  The default is an
empty list.

- __powertools__: Boolean flag to specify whether to enable the
PowerTools repository.  The default is False.  This parameter is
only recognized if the CentOS version is 8.x.

- __repositories__: A list of yum repositories to add.  The default is
an empty list.

- __scl__: - Boolean flag to specify whether to enable the Software
Collections (SCL) repository.  The default is False.

__Examples__


```python
yum(ospackages=['make', 'wget'])
```

<|MERGE_RESOLUTION|>--- conflicted
+++ resolved
@@ -831,16 +831,11 @@
 - __build_directory__: The location to build the package.  The default
 value is a `build` subdirectory in the source code location.
 
-<<<<<<< HEAD
+- __check__: Boolean flag to specify whether the `make check` step
+should be performed.  The default is False.
+
 - __cmake_opts__: List of options to pass to `cmake`.  The default value
 is an empty list.
-=======
-- __check__: Boolean flag to specify whether the `make check` step
-should be performed.  The default is False.
-
-- __configure_opts__: List of options to pass to `cmake`.  The default
-value is an empty list.
->>>>>>> e198b94e
 
 - __directory__: The source code location.  The default value is the
 basename of the downloaded package.  If the value is not an
