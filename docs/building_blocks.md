# amgx
```python
amgx(self, **kwargs)
```
The `amgx` building block downloads, configures, builds, and
installs the [AMGX](https://developer.nvidia.com/amgx) component.

The [CMake](#cmake) building block should be installed prior to
this building block.

Installing an MPI building block before this one is optional and
will build the [AMGX](https://developer.nvidia.com/amgx) library
with MPI support.  Some Eigensolvers make use of the MAGMA and/or
MKL libraries and are only available if the paths to these
libraries is specified as shown below in the cmake_opts.

__Parameters__


- __annotate__: Boolean flag to specify whether to include annotations (labels).
The default is False.

- __branch__: The git branch to clone.  AMGX releases are tagged, that
is, specifying `branch='v2.1.0'` downloads a particular AMGX
version.  The default is `master`.

- __cmake_opts__: List of options to pass to `cmake`.  The default value is an empty list.  See the ["Building"](https://github.com/NVIDIA/AMGX#-building) section of the AMGX documentation of the specified library version for more details.  Some options are `CMAKE_NO_MPI:Boolean` (default=`False`) - build without MPI support even if the `FindMPI` script finds an MPI library.  `AMGX_NO_RPATH:Boolean` (default=`False`) - by default CMake adds `-rpath` flags to binaries, this option disables that.  `MKL_ROOT_DIR:String`, `MAGMA_ROOT_DIR:String` - MAGMA/MKL are used to accelerate some of the Eigensolvers.  These solvers will return "error 'not supported'" if AMGX was not build with MKL/MAGMA support.

- __commit__: The git commit to clone.  The default is empty and uses
the latest commit on the selected branch of the repository.

- __directory__: Build from an unpackaged source directory relative to
the local build context instead of fetching AMGX sources from a
git repository.  This option is incompatible with
`repository`/`branch`/ `commit`.  The default is `None`.

- __ospackages__: List of OS packages to install prior to downloading,
configuring, and building.  The default value is `[git]`.

- __prefix__: The top level install location.  The default is
`/usr/local/amgx`.

- __repository__: The git repository to clone.  The default is `https://github.com/NVIDIA/AMGX`.

- __toolchain__: The toolchain object.  This should be used if
non-default compilers or other toolchain options are needed.  The
default is empty.

__Examples__


```python
amgx(branch='v2.1.0')
```


## runtime
```python
amgx.runtime(self, _from=u'0')
```
Generate the set of instructions to install the runtime specific
components from a build in a previous stage.

__Examples__


```python
f = amgx(...)
Stage0 += f
Stage1 += f.runtime()
```

# apt_get
```python
apt_get(self, **kwargs)
```
The `apt_get` building block specifies the set of operating system
packages to install.  This building block should only be used on
images that use the Debian package manager (e.g., Ubuntu).

In most cases, the [`packages` building block](#packages) should be
used instead of `apt_get`.

__Parameters__


- __aptitude__: Boolean flag to specify whether `aptitude` should be
used instead of `apt-get`.  The default is False.

- __download__: Boolean flag to specify whether to download the deb
packages instead of installing them.  The default is False.

- __download_directory__: The deb package download location. This
parameter is ignored if `download` is False. The default value is
`/var/tmp/apt_get_download`.

- __extract__: Location where the downloaded packages should be
extracted. Note, this extracts and does not install the packages,
i.e., the package manager is bypassed. After the downloaded
packages are extracted they are deleted. This parameter is ignored
if `download` is False. If empty, then the downloaded packages are
not extracted. The default value is an empty string.

- __keys__: A list of GPG keys to add.  The default is an empty list.

- __ospackages__: A list of packages to install.  The default is an
empty list.

- __ppas__: A list of personal package archives to add.  The default is
an empty list.

- __repositories__: A list of apt repositories to add.  The default is
an empty list.

__Examples__


```python
apt_get(ospackages=['make', 'wget'])
```


# arm_allinea_studio
```python
arm_allinea_studio(self, **kwargs)
```
The `arm_allinea_studio` building block downloads and installs the
[Arm Allinea
Studio](https://developer.arm.com/tools-and-software/server-and-hpc/arm-architecture-tools/arm-allinea-studio).

You must agree to the [Arm End User License Agreement](https://developer.arm.com/tools-and-software/server-and-hpc/arm-architecture-tools/arm-allinea-studio/licensing/eula)
to use this building block.

As a side effect, a toolchain is created containing the Arm
Allinea Studio compilers.  The toolchain can be passed to other
operations that want to build using the Arm Allinea Studio
compilers.  However, the environment is not automatically
configured for the Arm Allinea Studio compilers.  The desired
environment module must be manually loaded, e.g., `module load
Generic-AArch64/RHEL/7/arm-linux-compiler/20.0`.

__Parameters__


- __environment__: Boolean flag to specify whether the environment
(`MODULEPATH`) should be modified to include Arm Allinea
Studio. The default is True.

- __eula__: By setting this value to `True`, you agree to the [Arm End User License Agreement](https://developer.arm.com/tools-and-software/server-and-hpc/arm-architecture-tools/arm-allinea-studio/licensing/eula).
The default value is `False`.

- __microarchitectures__: List of microarchitectures to install.
Available values are `generic`, `generic-sve`, `neoverse-n1`, and
`thunderx2t99`.  Irrespective of this setting, the generic
implementation will always be installed.  The default is
`generic`.

- __ospackages__: List of OS packages to install prior to installing Arm
Allinea Studio.  For Ubuntu, the default values are `libc6-dev`,
`lmod`, `python`, `tar`, `tcl`, and `wget`.  For RHEL-based Linux
distributions, the default values are `glibc-devel`, `Lmod`,
`tar`, and `wget`.

- __prefix__: The top level install prefix.  The default value is
`/opt/arm`.

- __tarball__: Path to the Arm Allinea Studio tarball relative to the
local build context.  The default value is empty.  If this is
defined, the tarball in the local build context will be used
rather than downloading the tarball from the web.

- __version__: The version of Arm Allinea Studio to install.  The
default value is `20.0`.  Due to differences in the packaging
scheme, versions prior to 20.0 are not supported.

__Examples__


```python
arm_allinea_studio(eula=True,
                   microarchitectures=['generic', 'thunderx2t99'],
                   version='20.0')
```


## runtime
```python
arm_allinea_studio.runtime(self, _from=u'0')
```
Generate the set of instructions to install the runtime specific
components from a build in a previous stage.

__Examples__


```python
a = arm_allinea_compiler(...)
Stage0 += a
Stage1 += a.runtime()
```

# boost
```python
boost(self, **kwargs)
```
The `boost` building block downloads and installs the
[Boost](https://www.boost.org) component.

__Parameters__


- __bootstrap_opts__: List of options to pass to `bootstrap.sh`.  The
default is an empty list.

- __environment__: Boolean flag to specify whether the environment
(`LD_LIBRARY_PATH`) should be modified to include Boost. The
default is True.

- __ldconfig__: Boolean flag to specify whether the Boost library
directory should be added dynamic linker cache.  If False, then
`LD_LIBRARY_PATH` is modified to include the Boost library
directory. The default value is False.

- __ospackages__: List of OS packages to install prior to building.  For
Ubuntu, the default values are `bzip2`, `libbz2-dev`, `tar`,
`wget`, and `zlib1g-dev`.  For RHEL-based Linux distributions the
default values are `bzip2`, `bzip2-devel`, `tar`, `wget`, `which`,
and `zlib-devel`.

- __prefix__: The top level installation location.  The default value
is `/usr/local/boost`.

- __python__: Boolean flag to specify whether Boost should be built with
Python support.  If enabled, the Python C headers need to be
installed (typically this can be done by adding `python-dev` or
`python-devel` to the list of OS packages).  The default is False.

- __sourceforge__: Boolean flag to specify whether Boost should be
downloaded from SourceForge rather than the current Boost
repository.  For versions of Boost older than 1.63.0, the
SourceForge repository should be used.  The default is False.

- __version__: The version of Boost source to download.  The default
value is `1.72.0`.

__Examples__


```python
boost(prefix='/opt/boost/1.67.0', version='1.67.0')
```

```python
boost(sourceforge=True, version='1.57.0')
```


## runtime
```python
boost.runtime(self, _from=u'0')
```
Generate the set of instructions to install the runtime specific
components from a build in a previous stage.

__Examples__


```python
b = boost(...)
Stage0 += b
Stage1 += b.runtime()
```

# catalyst
```python
catalyst(self, **kwargs)
```
The `catalyst` building block configures, builds, and installs the
[ParaView Catalyst](https://www.paraview.org/in-situ/) component.

The [CMake](#cmake) building block should be installed prior to
this building block.

A MPI building block should be installed prior to this building
block.

If GPU rendering will be used then a
[cudagl](https://hub.docker.com/r/nvidia/cudagl) base image is
recommended.

__Parameters__


- __cmake_opts__: List of options to pass to `cmake`.  The default is an
empty list.

- __edition__: The Catalyst edition to use. Valid choices are `Base`,
`Base-Essentials`, `Base-Essentials-Extras`,
`Base-Essentials-Extras-Rendering-Base`, `Base-Enable-Python`,
`Base-Enable-Python-Essentials`,
`Base-Enable-Python-Essentials-Extras`, and
`Base-Enable-Python-Essentials-Extras-Rendering-Base`.  If a
Python edition is selected, then the [Python](#python) building
block should be installed with development libraries prior to this
building block. The default value is
`Base-Enable-Python-Essentials-Extras-Rendering-Base`.

- __environment__: Boolean flag to specify whether the environment
(`LD_LIBRARY_PATH` and `PATH`) should be modified to include
ParaView Catalyst. The default is True.

- __ldconfig__: Boolean flag to specify whether the Catalyst library
directory should be added dynamic linker cache.  If False, then
`LD_LIBRARY_PATH` is modified to include the Catalyst library
directory. The default value is False.

- __ospackages__: List of OS packages to install prior to configuring
and building.  For Ubuntu, the default values are `git`, `gzip`,
`make`, `tar`, and `wget`.  If a rendering edition is selected
then `libxau-dev`, `libxext-dev`, `libxt-dev`, `libice-dev`,
`libsm-dev`, `libx11-dev`, `libgl1-mesa-dev` are also included.
For RHEL-based Linux distributions, the default values are `git`,
`gzip`, `make`, `tar`, `wget`, and `which`.  If a rendering
edition is selected then `libX11-devel`, `libXau-devel`,
`libXext-devel`, `libXt-devel`, `libICE-devel`, `libSM-devel`,
`libglvnd-devel`, `mesa-libGL-devel` are also included.

- __prefix__: The top level install location.  The default value is
`/usr/local/catalyst`.

- __toolchain__: The toolchain object.  This should be used if
non-default compilers or other toolchain options are needed.  The
default is empty.

- __version__: The version of Catalyst source to download.  The default
value is `5.6.1`.

__Examples__


```python
catalyst(prefix='/opt/catalyst/5.6.0', version='5.6.0')
```


## runtime
```python
catalyst.runtime(self, _from=u'0')
```
Generate the set of instructions to install the runtime specific
components from a build in a previous stage.

__Examples__

```python
c = catalyst(...)
Stage0 += c
Stage1 += c.runtime()
```

# cgns
```python
cgns(self, **kwargs)
```
The `cgns` building block downloads and installs the
[CGNS](https://cgns.github.io/index.html) component.

The [HDF5](#hdf5) building block should be installed prior to this
building block.

__Parameters__


- __annotate__: Boolean flag to specify whether to include annotations
(labels).  The default is False.

- __check__: Boolean flag to specify whether the test cases should be
run.  The default is False.

- __configure_opts__: List of options to pass to `configure`.  The
default value is `--with-hdf5=/usr/local/hdf5` and `--with-zlib`.

- __disable_FEATURE__: Flags to control disabling features when
configuring.  For instance, `disable_foo=True` maps to
`--disable-foo`.  Underscores in the parameter name are converted
to dashes.

- __enable_FEATURE[=ARG]__: Flags to control enabling features when
configuring.  For instance, `enable_foo=True` maps to
`--enable-foo` and `enable_foo='yes'` maps to `--enable-foo=yes`.
Underscores in the parameter name are converted to dashes.

- __prefix__: The top level install location.  The default value is
`/usr/local/cgns`.

- __ospackages__: List of OS packages to install prior to configuring
and building.  For Ubuntu, the default values are `file`, `make`,
`wget`, and `zlib1g-dev`.  For RHEL-based Linux distributions the
default values are `bzip2`, `file`, `make`, `wget` and
`zlib-devel`.

- __toolchain__: The toolchain object.  This should be used if
non-default compilers or other toolchain options are needed.  The
default is empty.

- __version__: The version of CGNS source to download.  The default
value is `3.4.0`.

- __with_PACKAGE[=ARG]__: Flags to control optional packages when
configuring.  For instance, `with_foo=True` maps to `--with-foo`
and `with_foo='/usr/local/foo'` maps to
`--with-foo=/usr/local/foo`.  Underscores in the parameter name
are converted to dashes.

- __without_PACKAGE__: Flags to control optional packages when
configuring.  For instance `without_foo=True` maps to
`--without-foo`.  Underscores in the parameter name are converted
to dashes.

__Examples__


```python
cgns(prefix='/opt/cgns/3.3.1', version='3.3.1')
```

## runtime
```python
cgns.runtime(self, _from=u'0')
```
Generate the set of instructions to install the runtime specific
components from a build in a previous stage.

__Example__


```python
c = cgns(...)
Stage0 += c
Stage1 += c.runtime()
```

# charm
```python
charm(self, **kwargs)
```
The `charm` building block downloads and install the
[Charm++](http://charm.cs.illinois.edu/research/charm) component.

__Parameters__


- __basedir__: List of additional include and library paths for building
Charm++.  The default is an empty list.

- __check__: Boolean flag to specify whether the test cases should be
run.  The default is False.

- __environment__: Boolean flag to specify whether the environment
(`LD_LIBRARY_PATH`, `PATH`, and other variables) should be
modified to include Charm++. The default is True.

- __ldconfig__: Boolean flag to specify whether the Charm++ library
directory should be added dynamic linker cache.  If False, then
`LD_LIBRARY_PATH` is modified to include the Charm++ library
directory. The default value is False.

- __options__: List of additional options to use when building Charm++.
The default values are `--build-shared`, and `--with-production`.

- __ospackages__: List of OS packages to install prior to configuring
and building.  The default values are `autoconf`, `automake`,
`git`, `libtool`, `make`, and `wget`.

- __prefix__: The top level install prefix.  The default value is
`/usr/local`.

- __target__: The target Charm++ framework to build.  The default value
is `charm++`.

- __target_architecture__: The target machine architecture to build.
For x86_64 processors, the default value is
`multicore-linux-x86_64`.  For aarch64 processors, the default
value is `multicore-arm8`.  For ppc64le processors, the default is
`multicore-linux-ppc64le`.

- __version__: The version of Charm++ to download.  The default value is
`6.9.0`.

__Examples__


```python
charm(prefix='/opt', version='6.8.2')
```

```python
charm(target_architecture='mpi-linux-x86_64')
```


## runtime
```python
charm.runtime(self, _from=u'0')
```
Generate the set of instructions to install the runtime specific
components from a build in a previous stage.

__Example__


```python
c = charm(...)
Stage0 += c
Stage1 += c.runtime()
```

# cmake
```python
cmake(self, **kwargs)
```
The `cmake` building block downloads and installs the
[CMake](https://cmake.org) component.

__Parameters__


- __bootstrap_opts__: List of options to pass to `bootstrap` when
building from source.  The default is an empty list.

- __eula__: By setting this value to `True`, you agree to the [CMake End-User License Agreement](https://gitlab.kitware.com/cmake/cmake/raw/master/Copyright.txt).
The default value is `False`.

- __ospackages__: List of OS packages to install prior to installing.
The default values are `make` and `wget`.

- __prefix__: The top level install location.  The default value is
`/usr/local`.

- __source__: Boolean flag to specify whether to build CMake from
source.  If True, includes the `libssl-dev` package in the list of
OS packages for Ubuntu, and `openssl-devel` for RHEL-based
distributions.  For x86_64 processors, the default is False, i.e.,
use the available pre-compiled package.  For all other processors,
the default is True.

- __version__: The version of CMake to download.  The default value is
`3.16.3`.

__Examples__


```python
cmake(eula=True)
```

```python
cmake(eula=True, version='3.10.3')
```


# conda
```python
conda(self, **kwargs)
```
The `conda` building block installs Anaconda.

You must agree to the [Anaconda End User License Agreement](https://docs.anaconda.com/anaconda/eula/) to use this building block.

__Parameters__


- __channels__: List of additional Conda channels to enable.  The
default is an empty list.

- __environment__: Path to the Conda environment file to clone.  The
default value is empty.

- __eula__: By setting this value to `True`, you agree to the [Anaconda End User License Agreement](https://docs.anaconda.com/anaconda/eula/).
The default value is `False`.

- __ospackages__: List of OS packages to install prior to installing
Conda.  The default values are `ca-certificates` and `wget`.

- __packages__: List of Conda packages to install.  The default is an
empty list.

- __prefix__: The top level install location.  The default value is
`/usr/local/anaconda`.

- __python2__: Boolean flag to specify that the Python 2 version of
Anaconda should be installed.  The default is False.

- __version__: The version of Anaconda to download.  The default value
is `4.7.12`.

__Examples__


```python
conda(packages=['numpy'])
```

```python
conda(channels=['conda-forge', 'nvidia'], prefix='/opt/conda')
```

```python
conda(environment='environment.yml')
```


## runtime
```python
conda.runtime(self, _from=u'0')
```
Generate the set of instructions to install the runtime specific
components from a build in a previous stage.

__Examples__


```python
c = conda(...)
Stage0 += c
Stage1 += c.runtime()
```

# fftw
```python
fftw(self, **kwargs)
```
The `fftw` building block downloads, configures, builds, and
installs the [FFTW](http://www.fftw.org) component.  Depending on
the parameters, the source will be downloaded from the web
(default) or copied from a source directory in the local build
context.

__Parameters__


- __annotate__: Boolean flag to specify whether to include annotations
(labels).  The default is False.

- __check__: Boolean flag to specify whether the `make check` step
should be performed.  The default is False.

- __configure_opts__: List of options to pass to `configure`.  For
x86_64 processors, the default values are `--enable-shared`,
`--enable-openmp`, `--enable-threads`, and `--enable-sse2`.  For
other processors, the default values are `--enable-shared`,
`--enable-openmp`, and `--enable-threads`.

- __directory__: Path to the unpackaged source directory relative to the
local build context.  The default value is empty.  If this is
defined, the source in the local build context will be used rather
than downloading the source from the web.

- __disable_FEATURE__: Flags to control disabling features when
configuring.  For instance, `disable_foo=True` maps to
`--disable-foo`.  Underscores in the parameter name are converted
to dashes.

- __enable_FEATURE[=ARG]__: Flags to control enabling features when
configuring.  For instance, `enable_foo=True` maps to
`--enable-foo` and `enable_foo='yes'` maps to `--enable-foo=yes`.
Underscores in the parameter name are converted to dashes.

- __environment__: Boolean flag to specify whether the environment
(`LD_LIBRARY_PATH`) should be modified to include FFTW. The
default is True.

- __ldconfig__: Boolean flag to specify whether the FFTW library
directory should be added dynamic linker cache.  If False, then
`LD_LIBRARY_PATH` is modified to include the FFTW library
directory. The default value is False.

- __mpi__: Boolean flag to specify whether to build with MPI support
enabled.  The default is False.

- __ospackages__: List of OS packages to install prior to configuring
and building.  The default values are `file`, `make`, and `wget`.

- __prefix__: The top level install location.  The default value is
`/usr/local/fftw`.

- __toolchain__: The toolchain object.  This should be used if
non-default compilers or other toolchain options are needed.  The
default is empty.

- __version__: The version of FFTW source to download.  This value is
ignored if `directory` is set.  The default value is `3.3.8`.

- __with_PACKAGE[=ARG]__: Flags to control optional packages when
configuring.  For instance, `with_foo=True` maps to `--with-foo`
and `with_foo='/usr/local/foo'` maps to
`--with-foo=/usr/local/foo`.  Underscores in the parameter name
are converted to dashes.

- __without_PACKAGE__: Flags to control optional packages when
configuring.  For instance `without_foo=True` maps to
`--without-foo`.  Underscores in the parameter name are converted
to dashes.

__Examples__


```python
fftw(prefix='/opt/fftw/3.3.7', version='3.3.7')
```

```python
fftw(directory='sources/fftw-3.3.7')
```

```python
p = pgi(eula=True)
fftw(toolchain=p.toolchain)
```

```python
fftw(check=True, configure_opts=['--enable-shared', '--enable-threads',
                                 '--enable-sse2', '--enable-avx'])
```


## runtime
```python
fftw.runtime(self, _from=u'0')
```
Generate the set of instructions to install the runtime specific
components from a build in a previous stage.

__Examples__


```python
f = fftw(...)
Stage0 += f
Stage1 += f.runtime()
```

# gdrcopy
```python
gdrcopy(self, **kwargs)
```
The `gdrcopy` building block builds and installs the user space
library from the [gdrcopy](https://github.com/NVIDIA/gdrcopy)
component.

__Parameters__


- __annotate__: Boolean flag to specify whether to include annotations
(labels).  The default is False.

- __environment__: Boolean flag to specify whether the environment
(`CPATH`, `LIBRARY_PATH`, and `LD_LIBRARY_PATH`) should be
modified to include the gdrcopy. The default is True.

- __ldconfig__: Boolean flag to specify whether the gdrcopy library
directory should be added dynamic linker cache.  If False, then
`LD_LIBRARY_PATH` is modified to include the gdrcopy library
directory. The default value is False.

- __ospackages__: List of OS packages to install prior to building.  The
default values are `make` and `wget`.

- __prefix__: The top level install location.  The default value is
`/usr/local/gdrcopy`.

- __version__: The version of gdrcopy source to download.  The default
value is `2.0`.

__Examples__


```python
gdrcopy(prefix='/opt/gdrcopy/1.3', version='1.3')
```


## runtime
```python
gdrcopy.runtime(self, _from=u'0')
```
Generate the set of instructions to install the runtime specific
components from a build in a previous stage.

__Examples__


```python
g = gdrcopy(...)
Stage0 += g
Stage1 += g.runtime()
```

# generic_autotools
```python
generic_autotools(self, **kwargs)
```
The `generic_autotools` building block downloads, configures,
builds, and installs a specified GNU Autotools enabled package.

__Parameters__


- __annotate__: Boolean flag to specify whether to include annotations
(labels).  The default is False.

- __annotations__: Dictionary of additional annotations to include.  The
default is an empty dictionary.

- __branch__: The git branch to clone.  Only recognized if the
`repository` parameter is specified.  The default is empty, i.e.,
use the default branch for the repository.

- __build_directory__: The location to build the package.  The default
value is the source code location.

- __build_environment__: Dictionary of environment variables and values
to set when building the package.  The default is an empty
dictionary.

- __check__: Boolean flag to specify whether the `make check` step
should be performed.  The default is False.

- __commit__: The git commit to clone.  Only recognized if the
`repository` parameter is specified.  The default is empty, i.e.,
use the latest commit on the default branch for the repository.

- __configure_opts__: List of options to pass to `configure`.  The
default value is an empty list.

- __devel_environment__: Dictionary of environment variables and values,
e.g., `LD_LIBRARY_PATH` and `PATH`, to set in the development
stage after the package is built and installed.  The default is an
empty dictionary.

- __directory__: The source code location.  The default value is the
basename of the downloaded package.  If the value is not an
absolute path, then the temporary working directory is prepended.

- __disable_FEATURE__: Flags to control disabling features when
configuring.  For instance, `disable_foo=True` maps to
`--disable-foo`.  Underscores in the parameter name are converted
to dashes.

- __enable_FEATURE[=ARG]__: Flags to control enabling features when
configuring.  For instance, `enable_foo=True` maps to
`--enable-foo` and `enable_foo='yes'` maps to `--enable-foo=yes`.
Underscores in the parameter name are converted to dashes.

- __environment__: Boolean flag to specify whether the environment
should be modified (see `devel_environment` and
`runtime_environment`).  The default is True.

- __install__: Boolean flag to specify whether the `make install` step
should be performed.  The default is True.

- __ldconfig__: Boolean flag to specify whether the library directory
should be added dynamic linker cache.  The default value is False.

- __libdir__: The path relative to the install prefix to use when
configuring the dynamic linker cache.  The default value is `lib`.

- __make__: Boolean flag to specify whether the `make` step should be
performed.  The default is True.

- __package__: Path to the local source package relative to the local
build context.  One of this parameter or the `repository` or `url`
parameters must be specified.

- __postinstall__: List of shell commands to run after running 'make
install'.  The working directory is the install prefix.  The
default is an empty list.

- __preconfigure__: List of shell commands to run prior to running
`configure`.  The working directory is the source code location.
The default is an empty list.

- __prefix__: The top level install location.  The default value is
`/usr/local`. It is highly recommended not use use this default
and instead set the prefix to a package specific directory.

- __recursive__: Initialize and checkout git submodules. `repository` parameter
must be specified. The default is False.

- __repository__: The git repository of the package to build.  One of
this paramter or the `package` or `url` parameters must be
specified.

- ___run_arguments__: Specify additional [Dockerfile RUN arguments](https://github.com/moby/buildkit/blob/master/frontend/dockerfile/docs/experimental.md) (Docker specific).

- __runtime_environment__: Dictionary of environment variables and
values, e.g., `LD_LIBRARY_PATH` and `PATH`, to set in the runtime
stage.  The default is an empty dictionary.

- __toolchain__: The toolchain object.  This should be used if
non-default compilers or other toolchain options are needed.  The
default is empty.

- __url__: The URL of the package to build.  One of this
parameter or the `package` or `repository` parameters must be
specified.

- __with_PACKAGE[=ARG]__: Flags to control optional packages when
configuring.  For instance, `with_foo=True` maps to `--with-foo`
and `with_foo='/usr/local/foo'` maps to
`--with-foo=/usr/local/foo`.  Underscores in the parameter name
are converted to dashes.

- __without_PACKAGE__: Flags to control optional packages when
configuring.  For instance `without_foo=True` maps to
`--without-foo`.  Underscores in the parameter name are converted
to dashes.

__Examples__


```python
generic_autotools(directory='tcl8.6.9/unix',
                  prefix='/usr/local/tcl',
                  url='https://prdownloads.sourceforge.net/tcl/tcl8.6.9-src.tar.gz')
```

```python
generic_autotools(preconfigure=['./autogen.sh'],
                  prefix='/usr/local/zeromq',
                  repository='https://github.com/zeromq/libzmq.git')
```


## runtime
```python
generic_autotools.runtime(self, _from=u'0')
```
Generate the set of instructions to install the runtime specific
components from a build in a previous stage.

__Examples__


```python
g = generic_autotools(...)
Stage0 += g
Stage1 += g.runtime()
```

# generic_build
```python
generic_build(self, **kwargs)
```
The `generic_build` building block downloads and builds
a specified package.

__Parameters__


- __annotate__: Boolean flag to specify whether to include annotations
(labels).  The default is False.

- __annotations__: Dictionary of additional annotations to include.  The
default is an empty dictionary.

- __build__: List of shell commands to run in order to build the
package.  The working directory is the source directory.  The
default is an empty list.

- __branch__: The git branch to clone.  Only recognized if the
`repository` parameter is specified.  The default is empty, i.e.,
use the default branch for the repository.

- __commit__: The git commit to clone.  Only recognized if the
`repository` parameter is specified.  The default is empty, i.e.,
use the latest commit on the default branch for the repository.

- __devel_environment__: Dictionary of environment variables and values,
e.g., `LD_LIBRARY_PATH` and `PATH`, to set in the development
stage after the package is built and installed.  The default is an
empty dictionary.

- __directory__: The source code location.  The default value is the
basename of the downloaded package.  If the value is not an
absolute path, then the temporary working directory is prepended.

- __environment__: Boolean flag to specify whether the environment
should be modified (see `devel_environment` and
`runtime_environment`).  The default is True.

- __install__: List of shell commands to run in order to install the
package.  The working directory is the source directory.  If
`prefix` is defined, it will be automatically created if the list
is non-empty.  The default is an empty list.

- __ldconfig__: Boolean flag to specify whether the library directory
should be added dynamic linker cache.  The default value is False.

- __libdir__: The path relative to the install prefix to use when
configuring the dynamic linker cache.  The default value is `lib`.

- __package__: Path to the local source package relative to the local
build context.  One of this parameter or the `repository` or `url`
parameters must be specified.

- __prefix__: The top level install location.  The default value is
empty. If defined then the location is copied as part of the
runtime method.

- __recursive__: Initialize and checkout git submodules. `repository` parameter
must be specified. The default is False.

- __repository__: The git repository of the package to build.  One of
this paramter or the `package` or `url` parameters must be
specified.

- ___run_arguments__: Specify additional [Dockerfile RUN arguments](https://github.com/moby/buildkit/blob/master/frontend/dockerfile/docs/experimental.md) (Docker specific).

- __runtime_environment__: Dictionary of environment variables and
values, e.g., `LD_LIBRARY_PATH` and `PATH`, to set in the runtime
stage.  The default is an empty dictionary.

- __url__: The URL of the package to build.  One of this parameter or
the `package` or `repository` or parameters must be specified.

__Examples__


```python
generic_build(build=['make ARCH=sm_70'],
              install=['cp stream /usr/local/bin/cuda-stream'],
              repository='https://github.com/bcumming/cuda-stream')
```


## runtime
```python
generic_build.runtime(self, _from=u'0')
```
Generate the set of instructions to install the runtime specific
components from a build in a previous stage.

__Examples__


```python
g = generic_build(...)
Stage0 += g
Stage1 += g.runtime()
```

# generic_cmake
```python
generic_cmake(self, **kwargs)
```
The `generic_cmake` building block downloads, configures,
builds, and installs a specified CMake enabled package.

__Parameters__


- __annotate__: Boolean flag to specify whether to include annotations
(labels).  The default is False.

- __annotations__: Dictionary of additional annotations to include.  The
default is an empty dictionary.

- __branch__: The git branch to clone.  Only recognized if the
`repository` parameter is specified.  The default is empty, i.e.,
use the default branch for the repository.

- __build_directory__: The location to build the package.  The default
value is a `build` subdirectory in the source code location.

- __build_environment__: Dictionary of environment variables and values
to set when building the package.  The default is an empty
dictionary.

- __check__: Boolean flag to specify whether the `make check` step
should be performed.  The default is False.

- __cmake_opts__: List of options to pass to `cmake`.  The default value
is an empty list.

- __commit__: The git commit to clone.  Only recognized if the
`repository` parameter is specified.  The default is empty, i.e.,
use the latest commit on the default branch for the repository.

- __devel_environment__: Dictionary of environment variables and values,
e.g., `LD_LIBRARY_PATH` and `PATH`, to set in the development
stage after the package is built and installed.  The default is an
empty dictionary.

- __directory__: The source code location.  The default value is the
basename of the downloaded package.  If the value is not an
absolute path, then the temporary working directory is prepended.

- __environment__: Boolean flag to specify whether the environment
should be modified (see `devel_environment` and
`runtime_environment`).  The default is True.

- __install__: Boolean flag to specify whether the `make install` step
should be performed.  The default is True.

- __ldconfig__: Boolean flag to specify whether the library directory
should be added dynamic linker cache.  The default value is False.

- __libdir__: The path relative to the install prefix to use when
configuring the dynamic linker cache.  The default value is `lib`.

- __make__: Boolean flag to specify whether the `make` step should be
performed.  The default is True.

- __package__: Path to the local source package relative to the local
build context.  One of this parameter or the `repository` or `url`
parameters must be specified.

- __postinstall__: List of shell commands to run after running 'make
install'.  The working directory is the install prefix.  The
default is an empty list.

- __preconfigure__: List of shell commands to run prior to running
`cmake`.  The working directory is the source code location.  The
default is an empty list.

- __prefix__: The top level install location.  The default value is
`/usr/local`. It is highly recommended not to use this default and
instead set the prefix to a package specific directory.

- __recursive__: Initialize and checkout git submodules. `repository` parameter
must be specified. The default is False.

- __repository__: The git repository of the package to build.  One of
this paramter or the `package` or `url` parameters must be
specified.

- ___run_arguments__: Specify additional [Dockerfile RUN arguments](https://github.com/moby/buildkit/blob/master/frontend/dockerfile/docs/experimental.md) (Docker specific).

- __runtime_environment__: Dictionary of environment variables and
values, e.g., `LD_LIBRARY_PATH` and `PATH`, to set in the runtime
stage.  The default is an empty dictionary.

- __toolchain__: The toolchain object.  This should be used if
non-default compilers or other toolchain options are needed.  The
default is empty.

- __url__: The URL of the package to build.  One of this parameter or
the `repository` or `package` parameters must be specified.

__Examples__


```python
generic_cmake(cmake_opts=['-D CMAKE_BUILD_TYPE=Release',
                          '-D CUDA_TOOLKIT_ROOT_DIR=/usr/local/cuda',
                          '-D GMX_BUILD_OWN_FFTW=ON',
                          '-D GMX_GPU=ON',
                          '-D GMX_MPI=OFF',
                          '-D GMX_OPENMP=ON',
                          '-D GMX_PREFER_STATIC_LIBS=ON',
                          '-D MPIEXEC_PREFLAGS=--allow-run-as-root'],
              directory='gromacs-2018.2',
              prefix='/usr/local/gromacs',
              url='https://github.com/gromacs/gromacs/archive/v2018.2.tar.gz')
```

```python
generic_cmake(branch='v0.8.0',
              cmake_opts=['-D CMAKE_BUILD_TYPE=RELEASE',
                          '-D QUDA_DIRAC_CLOVER=ON',
                          '-D QUDA_DIRAC_DOMAIN_WALL=ON',
                          '-D QUDA_DIRAC_STAGGERED=ON',
                          '-D QUDA_DIRAC_TWISTED_CLOVER=ON',
                          '-D QUDA_DIRAC_TWISTED_MASS=ON',
                          '-D QUDA_DIRAC_WILSON=ON',
                          '-D QUDA_FORCE_GAUGE=ON',
                          '-D QUDA_FORCE_HISQ=ON',
                          '-D QUDA_GPU_ARCH=sm_70',
                          '-D QUDA_INTERFACE_MILC=ON',
                          '-D QUDA_INTERFACE_QDP=ON',
                          '-D QUDA_LINK_HISQ=ON',
                          '-D QUDA_MPI=ON'],
              prefix='/usr/local/quda',
              repository='https://github.com/lattice/quda.git')
```


## runtime
```python
generic_cmake.runtime(self, _from=u'0')
```
Generate the set of instructions to install the runtime specific
components from a build in a previous stage.

__Examples__


```python
g = generic_cmake(...)
Stage0 += g
Stage1 += g.runtime()
```

# gnu
```python
gnu(self, **kwargs)
```
The `gnu` building block installs the GNU compilers from the
upstream Linux distribution.

As a side effect, a toolchain is created containing the GNU
compilers.  The toolchain can be passed to other operations that
want to build using the GNU compilers.

__Parameters__


- __cc__: Boolean flag to specify whether to install `gcc`.  The default
is True.

- __configure_opts__: List of options to pass to `configure`.  The
default value is `--disable-multilib`. This option is only
recognized if a source build is enabled.

- __cxx__: Boolean flag to specify whether to install `g++`.  The
default is True.

- __environment__: Boolean flag to specify whether the environment
(`LD_LIBRARY_PATH` and `PATH`) should be modified to include
the GNU compiler. The default is True.

- __extra_repository__: Boolean flag to specify whether to enable an
extra package repository containing addition GNU compiler
packages.  For Ubuntu, setting this flag to True enables the
- __`ppa__:ubuntu-toolchain-r/test` repository.  For RHEL-based Linux
distributions, setting this flag to True enables the Software
Collections (SCL) repository.  The default is False.

- __fortran__: Boolean flag to specify whether to install `gfortran`.
The default is True.

- __ldconfig__: Boolean flag to specify whether the GNU library
directory should be added dynamic linker cache.  If False, then
`LD_LIBRARY_PATH` is modified to include the GNU library
directory. The default value is False. This option is only
recognized if a source build is enabled.

- __openacc__: Boolean flag to control whether a OpenACC enabled
compiler is built. If True, adds `--with-cuda-driver` and
`--enable-offload-targets=nvptx-none` to the list of host compiler
`configure` options and also builds the accelerator compiler and
dependencies (`nvptx-tools` and `nvptx-newlib`). The default value
is False. This option is only recognized if a source build is
enabled.

- __ospackages__: List of OS packages to install prior to configuring
and building.  For Ubuntu, the default values are `bzip2`, `file`,
`gcc`, `g++`, `git`, `make`, `perl`, `tar`, `wget`, and
`xz-utils`.  For RHEL-based Linux distributions, the default
values are `bzip2`, `file`, `gcc`, `gcc-c++`, `git`, `make`,
`perl`, `tar`, `wget`, and `xz`. This option is only recognized if
a source build is enabled.

- __prefix__: The top level install location.  The default value is
`/usr/local/gnu`. This option is only recognized if a source build
is enabled.

- __source__: Boolean flag to control whether to build the GNU compilers
from source. The default value is False.

- __version__: The version of the GNU compilers to install.  Note that
the version refers to the Linux distribution packaging, not the
actual compiler version.  For Ubuntu, the version is appended to
the default package name, e.g., `gcc-7`.  For RHEL-based Linux
distributions, the version is inserted into the SCL Developer
Toolset package name, e.g., `devtoolset-7-gcc`.  For RHEL-based
Linux distributions, specifying the version automatically sets
`extra_repository` to True.  If a source build is enabled, the
version is the compiler tarball version on the GNU FTP site and
the version must be specified. The default is an empty value.

__Examples__


```python
gnu()
```

```python
gnu(fortran=False)
```

```python
gnu(extra_repository=True, version='7')
```

```python
gnu(openacc=True, source=True, version='9.1.0')
```

```python
g = gnu()
openmpi(..., toolchain=g.toolchain, ...)
```


## runtime
```python
gnu.runtime(self, _from=u'0')
```
Generate the set of instructions to install the runtime specific
components from a build in a previous stage.

__Examples__


```python
g = gnu(...)
Stage0 += g
Stage1 += g.runtime()
```

# hdf5
```python
hdf5(self, **kwargs)
```
The `hdf5` building block downloads, configures, builds, and
installs the [HDF5](http://www.hdfgroup.org) component.  Depending
on the parameters, the source will be downloaded from the web
(default) or copied from a source directory in the local build
context.

__Parameters__


- __annotate__: Boolean flag to specify whether to include annotations
(labels).  The default is False.

- __check__: Boolean flag to specify whether the `make check` step
should be performed.  The default is False.

- __configure_opts__: List of options to pass to `configure`.  The
default values are `--enable-cxx` and `--enable-fortran`.

- __directory__: Path to the unpackaged source directory relative to the
local build context.  The default value is empty.  If this is
defined, the source in the local build context will be used rather
than downloading the source from the web.

- __disable_FEATURE__: Flags to control disabling features when
configuring.  For instance, `disable_foo=True` maps to
`--disable-foo`.  Underscores in the parameter name are converted
to dashes.

- __enable_FEATURE[=ARG]__: Flags to control enabling features when
configuring.  For instance, `enable_foo=True` maps to
`--enable-foo` and `enable_foo='yes'` maps to `--enable-foo=yes`.
Underscores in the parameter name are converted to dashes.

- __environment__: Boolean flag to specify whether the environment
(`CPATH`, `LD_LIBRARY_PATH`, `LIBRARY_PATH`, `PATH`, and others)
should be modified to include HDF5. The default is True.

- __ldconfig__: Boolean flag to specify whether the HDF5 library
directory should be added dynamic linker cache.  If False, then
`LD_LIBRARY_PATH` is modified to include the HDF5 library
directory. The default value is False.

- __ospackages__: List of OS packages to install prior to configuring
and building.  For Ubuntu, the default values are `bzip2`, `file`,
`make`, `wget`, and `zlib1g-dev`.  For RHEL-based Linux
distributions the default values are `bzip2`, `file`, `make`,
`wget` and `zlib-devel`.

- __prefix__: The top level install location.  The default value is
`/usr/local/hdf5`.

- __toolchain__: The toolchain object.  This should be used if
non-default compilers or other toolchain options are needed.  The
default is empty.

- __version__: The version of HDF5 source to download.  This value is
ignored if `directory` is set.  The default value is `1.10.6`.

- __with_PACKAGE[=ARG]__: Flags to control optional packages when
configuring.  For instance, `with_foo=True` maps to `--with-foo`
and `with_foo='/usr/local/foo'` maps to
`--with-foo=/usr/local/foo`.  Underscores in the parameter name
are converted to dashes.

- __without_PACKAGE__: Flags to control optional packages when
configuring.  For instance `without_foo=True` maps to
`--without-foo`.  Underscores in the parameter name are converted
to dashes.

__Examples__


```python
hdf5(prefix='/opt/hdf5/1.10.1', version='1.10.1')
```

```python
hdf5(directory='sources/hdf5-1.10.1')
```

```python
p = pgi(eula=True)
hdf5(toolchain=p.toolchain)
```

```python
hdf5(check=True, configure_opts=['--enable-cxx', '--enable-fortran',
                                 '--enable-profiling=yes'])
```


## runtime
```python
hdf5.runtime(self, _from=u'0')
```
Generate the set of instructions to install the runtime specific
components from a build in a previous stage.

__Examples__


```python
h = hdf5(...)
Stage0 += h
Stage1 += h.runtime()
```

# hpcx
```python
hpcx(self, **kwargs)
```
The `hpcx` building block downloads and installs the [Mellanox
HPC-X](https://www.mellanox.com/page/products_dyn?product_family=189&mtag=hpc-x)
component.

__Parameters__


- __environment__: Boolean flag to specify whether the environment
should be modified to include HPC-X. This option is only
recognized if `hpcxinit` is False. The default is True.

- __hpcxinit__: Mellanox HPC-X provides an environment script
(`hpcx-init.sh`) to setup the HPC-X environment.  If this value is
`True`, the bashrc is modified to automatically source this
environment script.  However, HPC-X is not automatically available
to subsequent container image build steps; the environment is
available when the container image is run.  To set the HPC-X
environment in subsequent build steps you can explicitly call
`source /usr/local/hpcx/hpcx-init.sh && hpcx_init` in each build
step.  If this value is set to `False`, then the environment is
set such that the environment is visible to both subsequent
container image build steps and when the container image is run.
However, the environment may differ slightly from that set by
`hpcx-init.sh`.  The default value is `True`.

- __inbox__: Boolean flag to specify whether to use Mellanox HPC-X built
for Inbox OFED.  If the value is `True`, use Inbox OFED.  If the
value is `False`, use Mellanox OFED.  The default is `False`.

- __ldconfig__: Boolean flag to specify whether the Mellanox HPC-X
library directories should be added dynamic linker cache.  If
False, then `LD_LIBRARY_PATH` is modified to include the HPC-X
library directories. This value is ignored if `hpcxinit` is
`True`. The default value is False.

- __mlnx_ofed__: The version of Mellanox OFED that should be matched.
This value is ignored if Inbox OFED is selected.  The default
value is `4.7-1.0.0.1`.

- __multi_thread__: Boolean flag to specify whether the multi-threaded
version of Mellanox HPC-X should be used.  The default is `False`.

- __oslabel__: The Linux distribution label assigned by Mellanox to the
tarball.  For Ubuntu, the default value is `ubuntu16.04` for
Ubuntu 16.04 and `ubuntu18.04` for Ubuntu 18.04.  For RHEL-based
Linux distributions, the default value is `redhat7.6` for version
7 and `redhat8.0` for version 8.

- __ospackages__: List of OS packages to install prior to installing
Mellanox HPC-X.  For Ubuntu, the default values are `bzip2`,
`openssh-client`, `tar`, and `wget`.  For RHEL-based distributions
the default values are `bzip2`, `openssh-clients`, `tar`, and
`wget`.

- __prefix__: The top level installation location.  The default value is
`/usr/local/hpcx`.

- __version__: The version of Mellanox HPC-X to install.  The default
value is `2.6.0`.

__Examples__


```python
hpcx(prefix='/usr/local/hpcx', version='2.6.0')
```


## runtime
```python
hpcx.runtime(self, _from=u'0')
```
Generate the set of instructions to install the runtime specific
components from a build in a previous stage.

__Examples__


```python
h = hpcx(...)
Stage0 += h
Stage1 += h.runtime()
```

# intel_mpi
```python
intel_mpi(self, **kwargs)
```
The `intel_mpi` building block downloads and installs the [Intel
MPI Library](https://software.intel.com/en-us/intel-mpi-library).

You must agree to the [Intel End User License Agreement](https://software.intel.com/en-us/articles/end-user-license-agreement)
to use this building block.

__Parameters__


- __environment__: Boolean flag to specify whether the environment
(`LD_LIBRARY_PATH`, `PATH`, and others) should be modified to
include Intel MPI. `mpivars` has precedence. The default is True.

- __eula__: By setting this value to `True`, you agree to the [Intel End User License Agreement](https://software.intel.com/en-us/articles/end-user-license-agreement).
The default value is `False`.

- __mpivars__: Intel MPI provides an environment script (`mpivars.sh`)
to setup the Intel MPI environment.  If this value is `True`, the
bashrc is modified to automatically source this environment
script.  However, the Intel MPI environment is not automatically
available to subsequent container image build steps; the
environment is available when the container image is run.  To set
the Intel MPI environment in subsequent build steps you can
explicitly call `source
/opt/intel/compilers_and_libraries/linux/mpi/intel64/bin/mpivars.sh
intel64` in each build step.  If this value is to set `False`,
then the environment is set such that the environment is visible
to both subsequent container image build steps and when the
container image is run.  However, the environment may differ
slightly from that set by `mpivars.sh`.  The default value is
`True`.

- __ospackages__: List of OS packages to install prior to installing
Intel MPI.  For Ubuntu, the default values are
`apt-transport-https`, `ca-certificates`, `gnupg`, `man-db`,
`openssh-client`, and `wget`.  For RHEL-based Linux distributions,
the default values are `man-db` and `openssh-clients`.

- __version__: The version of Intel MPI to install.  The default value
is `2019.6-088`.

__Examples__


```python
intel_mpi(eula=True, version='2018.3-051')
```

## runtime
```python
intel_mpi.runtime(self, _from=u'0')
```
Generate the set of instructions to install the runtime specific
components from a build in a previous stage.

__Examples__


```python
i = intel_mpi(...)
Stage0 += i
Stage1 += i.runtime()
```

# intel_psxe
```python
intel_psxe(self, **kwargs)
```
The `intel_psxe` building block installs [Intel Parallel Studio
XE](https://software.intel.com/en-us/parallel-studio-xe).

You must agree to the [Intel End User License Agreement](https://software.intel.com/en-us/articles/end-user-license-agreement)
to use this building block.

__Parameters__


- __components__: List of Intel Parallel Studio XE components to
install.  The default values is `DEFAULTS`.  If only the Intel C++
and Fortran compilers are desired, then use `intel-icc__x86_64`
and `intel-ifort__x86_64`.  Please note that the values are not
consistent between versions; for a list of components, extract
`pset/mediaconfig.xml` from the tarball and grep for `Abbr`.

- __daal__: Boolean flag to specify whether the Intel Data Analytics
Acceleration Library environment should be configured when
`psxevars` is False.  This flag also controls whether to install
- __the corresponding runtime in the `runtime` method.  Note__: this
flag does not control whether the developer environment is
installed; see `components`.  The default is True.

- __environment__: Boolean flag to specify whether the environment
(`LD_LIBRARY_PATH`, `PATH`, and others) should be modified to
include Intel Parallel Studio XE. `psxevars` has precedence. The
default is True.

- __eula__: By setting this value to `True`, you agree to the [Intel End User License Agreement](https://software.intel.com/en-us/articles/end-user-license-agreement).
The default value is `False`.

- __icc__: Boolean flag to specify whether the Intel C++ Compiler
environment should be configured when `psxevars` is False.  This
flag also controls whether to install the corresponding runtime in
- __the `runtime` method.  Note__: this flag does not control whether
the developer environment is installed; see `components`.  The
default is True.

- __ifort__: Boolean flag to specify whether the Intel Fortran Compiler
environment should be configured when `psxevars` is False.  This
flag also controls whether to install the corresponding runtime in
- __the `runtime` method.  Note__: this flag does not control whether
the developer environment is installed; see `components`.  The
default is True.

- __ipp__: Boolean flag to specify whether the Intel Integrated
Performance Primitives environment should be configured when
`psxevars` is False.  This flag also controls whether to install
- __the corresponding runtime in the `runtime` method.  Note__: this
flag does not control whether the developer environment is
installed; see `components`.  The default is True.

- __license__: The license to use to activate Intel Parallel Studio XE.
If the string contains a `@` the license is interpreted as a
network license, e.g., `12345@lic-server`.  Otherwise, the string
is interpreted as the path to the license file relative to the
local build context.  The default value is empty.  While this
value is not required, the installation is unlikely to be
successful without a valid license.

- __mkl__: Boolean flag to specify whether the Intel Math Kernel Library
environment should be configured when `psxevars` is False.  This
flag also controls whether to install the corresponding runtime in
- __the `runtime` method.  Note__: this flag does not control whether
the developer environment is installed; see `components`.  The
default is True.

- __mpi__: Boolean flag to specify whether the Intel MPI Library
environment should be configured when `psxevars` is False.  This
flag also controls whether to install the corresponding runtime in
- __the `runtime` method.  Note__: this flag does not control whether
the developer environment is installed; see `components`.  The
default is True.

- __ospackages__: List of OS packages to install prior to installing
Intel MPI.  For Ubuntu, the default values are `build-essential`
and `cpio`.  For RHEL-based Linux distributions, the default
values are `gcc`, `gcc-c++`, `make`, and `which`.

- __prefix__: The top level install location.  The default value is
`/opt/intel`.

- __psxevars__: Intel Parallel Studio XE provides an environment script
(`compilervars.sh`) to setup the environment.  If this value is
`True`, the bashrc is modified to automatically source this
environment script.  However, the Intel runtime environment is not
automatically available to subsequent container image build steps;
the environment is available when the container image is run.  To
set the Intel Parallel Studio XE environment in subsequent build
steps you can explicitly call `source
/opt/intel/compilers_and_libraries/linux/bin/compilervars.sh
intel64` in each build step.  If this value is to set `False`,
then the environment is set such that the environment is visible
to both subsequent container image build steps and when the
container image is run.  However, the environment may differ
slightly from that set by `compilervars.sh`. This option will be
used with the `runtime` method. The default value is
`True`.

- __runtime_version__: The version of Intel Parallel Studio XE runtime
to install via the `runtime` method.  The runtime is installed
using the [intel_psxe_runtime](#intel_psxe_runtime) building
block.  This value is passed as its `version` parameter.  In
general, the major version of the runtime should correspond to the
tarball version.  The default value is `2020.1-12`.

- __tarball__: Path to the Intel Parallel Studio XE tarball relative to
the local build context.  The default value is empty.  This
parameter is required.

- __tbb__: Boolean flag to specify whether the Intel Threading Building
Blocks environment should be configured when `psxevars` is False.
This flag also controls whether to install the corresponding
- __runtime in the `runtime` method.  Note__: this flag does not control
whether the developer environment is installed; see `components`.
The default is True.

__Examples__


```python
intel_psxe(eula=True, license='XXXXXXXX.lic',
           tarball='parallel_studio_xe_2018_update1_professional_edition.tgz')
```

```python
i = intel_psxe(...)
openmpi(..., toolchain=i.toolchain, ...)
```


## runtime
```python
intel_psxe.runtime(self, _from=u'0')
```
Install the runtime from a full build in a previous stage
# intel_psxe_runtime
```python
intel_psxe_runtime(self, **kwargs)
```
The `intel_mpi` building block downloads and installs the [Intel
Parallel Studio XE runtime](https://software.intel.com/en-us/articles/intel-parallel-studio-xe-runtime-by-version).

You must agree to the [Intel End User License Agreement](https://software.intel.com/en-us/articles/end-user-license-agreement)
to use this building block.

Note: this building block does *not* install development versions
of the Intel software tools.  Please see the
[intel_psxe](#intel_psxe), [intel_mpi](#intel_mpi), or [mkl](#mkl)
building blocks for development environments.

__Parameters__


- __daal__: Boolean flag to specify whether the Intel Data Analytics
Acceleration Library runtime should be installed.  The default is
True.

- __environment__: Boolean flag to specify whether the environment
(`LD_LIBRARY_PATH`, `PATH`, and others) should be modified to
include Intel Parallel Studio XE runtime. `psxevars` has
precedence. The default is True.

- __eula__: By setting this value to `True`, you agree to the [Intel End User License Agreement](https://software.intel.com/en-us/articles/end-user-license-agreement).
The default value is `False`.

- __icc__: Boolean flag to specify whether the Intel C++ Compiler
runtime should be installed.  The default is True.

- __ifort__: Boolean flag to specify whether the Intel Fortran Compiler
runtime should be installed.  The default is True.

- __ipp__: Boolean flag to specify whether the Intel Integrated
Performance Primitives runtime should be installed.  The default
is True.

- __mkl__: Boolean flag to specify whether the Intel Math Kernel Library
runtime should be installed.  The default is True.

- __mpi__: Boolean flag to specify whether the Intel MPI Library runtime
should be installed.  The default is True.

- __psxevars__: Intel Parallel Studio XE provides an environment script
(`psxevars.sh`) to setup the environment.  If this value is
`True`, the bashrc is modified to automatically source this
environment script.  However, the Intel runtime environment is not
automatically available to subsequent container image build steps;
the environment is available when the container image is run.  To
set the Intel Parallel Studio XE runtime environment in subsequent
build steps you can explicitly call `source
/opt/intel/psxe_runtime/linux/bin/psxevars.sh intel64` in each
build step.  If this value is to set `False`, then the environment
is set such that the environment is visible to both subsequent
container image build steps and when the container image is run.
However, the environment may differ slightly from that set by
`psxevars.sh`.  The default value is `True`.

- __ospackages__: List of OS packages to install prior to installing
Intel MPI.  For Ubuntu, the default values are
`apt-transport-https`, `ca-certificates`, `gcc`, `gnupg`,
`man-db`, `openssh-client`, and `wget`.  For RHEL-based Linux
distributions, the default values are `man-db`, `openssh-clients`,
and `which`.

- __tbb__: Boolean flag to specify whether the Intel Threading Building
Blocks runtime should be installed.  The default is True.

- __version__: The version of the Intel Parallel Studio XE runtime to
install.  The default value is `2020.1-12`.

__Examples__


```python
intel_psxe_runtime(eula=True, version='2018.5-281')
```

```python
intel_psxe_runtime(daal=False, eula=True, ipp=False, psxevars=False)
```


## runtime
```python
intel_psxe_runtime.runtime(self, _from=u'0')
```
Generate the set of instructions to install the runtime specific
components from a build in a previous stage.

__Examples__


```python
i = intel_psxe_runtime(...)
Stage0 += i
Stage1 += i.runtime()
```

# julia
```python
julia(self, **kwargs)
```
The `julia` building block downloads and installs the
[Julia](https://julialang.org) programming environment.

__Parameters__


- __cuda__: Boolean flag to specify whether the JuliaGPU packages should
be installed.  If True, the `CUDAapi`, `CUDAdrv`, `CUDAnative`,
and `CuArrays` packages are installed. Note that the `CUDAdrv`
package must be rebuilt when the container is running to align
with the host CUDA driver. The default is False.

- __depot__: Path to the location of "user" Julia package depot. The
default is an empty string, i.e., `~/.julia`. The depot location
needs to be writable by the user running the container.

- __environment__: Boolean flag to specify whether the environment
(`LD_LIBRARY_PATH` and `PATH`) should be modified to include
Julia. The default is True.

- __history__: Path to the Julia history file. The default value is an
empty string, i.e., `~/.julia/logs/repl_history.jl`. The history
location needs to be writable by the user running the container.

- __ldconfig__: Boolean flag to specify whether the Julia library
directory should be added dynamic linker cache.  If False, then
`LD_LIBRARY_PATH` is modified to include the Julia library
directory. The default value is False.

- __ospackages__: List of OS packages to install prior to building. The
default values are `tar` and `wget`.

- __packages__: List of Julia packages to install. The default is an
empty list.

- __prefix__: The top level installation location.  The default value
is `/usr/local/julia`.

- __version__: The version of Julia to install.  The default value is
`1.3.1`.

__Examples__


```python
julia(prefix='/usr/local/julia', version='1.3.1')
```

```python
julia(depot='/tmp', history='/tmp/repl_history.jl')
```


## runtime
```python
julia.runtime(self, _from=u'0')
```
Generate the set of instructions to install the runtime specific
components from a build in a previous stage.

__Examples__


```python
j = julia(...)
Stage0 += j
Stage1 += j.runtime()
```

# knem
```python
knem(self, **kwargs)
```
The `knem` building block install the headers from the
[KNEM](http://knem.gforge.inria.fr) component.

__Parameters__


- __annotate__: Boolean flag to specify whether to include annotations
(labels).  The default is False.

- __environment__: Boolean flag to specify whether the environment
(`CPATH`) should be modified to include knem. The default is True.

- __ospackages__: List of OS packages to install prior to installing.
The default values are `ca-certificates` and `git`.

- __prefix__: The top level install location.  The default value is
`/usr/local/knem`.

- __version__: The version of KNEM source to download.  The default
value is `1.1.3`.

__Examples__


```python
knem(prefix='/opt/knem/1.1.3', version='1.1.3')
```


## runtime
```python
knem.runtime(self, _from=u'0')
```
Generate the set of instructions to install the runtime specific
components from a build in a previous stage.

__Examples__


```python
k = knem(...)
Stage0 += k
Stage1 += k.runtime()
```

# kokkos
```python
kokkos(self, **kwargs)
```
The `kokkos` building block downloads and installs the
[Kokkos](https://github.com/kokkos/kokkos) component.

The [CMake](#cmake) building block should be installed prior to
this building block.

__Parameters__


- __annotate__: Boolean flag to specify whether to include annotations
(labels).  The default is False.

- __arch__: List of target architectures to build. If set adds
`-DKokkos_ARCH_<value>=ON` to the list of CMake options. The
default value is `VOLTA70`, i.e., sm_70.  If a CUDA aware build is
not selected, then a non-default value should be used.

- __branch__: The git branch to clone.  Only recognized if the
`repository` parameter is specified.  The default is empty, i.e.,
use the default branch for the repository.

- __check__: Boolean flag to specify whether the build should be
checked.  If True, adds `-DKokkos_ENABLE_TESTS=ON` to the list of
CMake options. The default is False.

- __cmake_opts__: List of options to pass to `cmake`.  The default is
`-DCMAKE_BUILD_TYPE=RELEASE`.

- __commit__: The git commit to clone.  Only recognized if the
`repository` parameter is specified.  The default is empty, i.e.,
use the latest commit on the default branch for the repository.

- __cuda__: Flag to control whether a CUDA aware build is performed.  If
True, adds `-DKokkos_ENABLE_CUDA=ON` and
`-DCMAKE_CXX_COMPILER=$(pwd)/../bin/nvcc_wrapper` to the list of
CMake options.  The default value is True.

- __environment__: Boolean flag to specify whether the environment
(`LD_LIBRARY_PATH` and `PATH`) should be modified to include
Kokkos. The default is True.

- __hwloc__: Flag to control whether a hwloc aware build is performed.
If True, adds `-DKokkos_ENABLE_HWLOC=ON` to the list of CMake
options. The default value is True.

- __ospackages__: List of OS packages to install prior to building.  For
Ubuntu, the default values are `gzip`, `libhwloc-dev`, `make`,
`tar`, and `wget`.  For RHEL-based Linux distributions the default
values are `gzip`, `hwloc-devel`, `make`, `tar`, and `wget`.

- __prefix__: The top level installation location.  The default value
is `/usr/local/kokkos`.

- __repository__: The location of the git repository that should be used to build OpenMPI.  If True, then use the default `https://github.com/kokkos/kokkos.git`
repository.  The default is empty, i.e., use the release package
specified by `version`.

- __url__: The location of the tarball that should be used to build
Kokkos.  The default is empty, i.e., use the release package
specified by `version`.

- __version__: The version of Kokkos source to download.  The default
value is `3.1.01`.

__Examples__


```python
kokkos(prefix='/opt/kokkos/3.1.01', version='3.1.01')
```


## runtime
```python
kokkos.runtime(self, _from=u'0')
```
Generate the set of instructions to install the runtime specific
components from a build in a previous stage.

__Examples__


```python
k = kokkos(...)
Stage0 += k
Stage1 += k.runtime()
```

# libsim
```python
libsim(self, **kwargs)
```
The `libsim` building block configures, builds, and installs the
[VisIt
Libsim](http://www.visitusers.org/index.php?title=Libsim_Batch)
component.

If GPU rendering will be used then a
[cudagl](https://hub.docker.com/r/nvidia/cudagl) base image is
recommended.

__Parameters__


- __build_opts__: List of VisIt build script options. The default values
are `--xdb` and `--server-components-only`.

- __environment__: Boolean flag to specify whether the environment
(`LD_LIBRARY_PATH` and `PATH`) should be modified to include
Libsim. The default is True.

- __ldconfig__: Boolean flag to specify whether the Libsim library
directories should be added dynamic linker cache.  If False, then
`LD_LIBRARY_PATH` is modified to include the Libsim library
directories. The default value is False.

- __mpi__: Boolean flag to specify whether Libsim should be built with
MPI support.  VisIt uses MPI-1 routines that have been removed
from the MPI standard; the MPI library may need to be built with
special compatibility options, e.g., `--enable-mpi1-compatibility`
for OpenMPI.  If True, then the build script options `--parallel`
and `--no-icet` are added and the environment variable
`PAR_COMPILER` is set to `mpicc`. If True, a MPI library building
block should be installed prior this building block.  The default
value is True.

- __ospackages__: List of OS packages to install prior to configuring
and building.  For Ubuntu, the default values are `gzip`, `make`,
`patch`, `tar`, `wget`, `zlib1g-dev`, `libxt-dev`,
`libgl1-mesa-dev`, and `libglu1-mesa-dev`.  For RHEL-based Linux
distributions, the default values are `gzip`, `make`, `patch`,
`tar`, `wget`, `which`, `zlib-devel`, `libXt-devel`,
`libglvnd-devel`, `mesa-libGL-devel`, and `mesa-libGLU-devel`.

- __prefix__: The top level install location.  The default value is
`/usr/local/visit`.

- __system_cmake__: Boolean flag to specify whether the system provided
cmake should be used.  If False, then the build script downloads a
private copy of cmake.  If True, then the build script option
`--system-cmake` is added.  If True, then the [cmake](#cmake)
building block should be installed prior to this building block.
The default is True.

- __system_python__: Boolean flag to specify whether the system provided
python should be used.  If False, then the build script downloads
a private copy of python.  If True, then the build script option
`--system-python` is added.  If True, then the [Python](#python)
building block should be installed with development libraries
prior to this building block.  The default is True.

- __thirdparty__: Boolean flag to specify whether third-party components
included by the build script should be retained.  If True, then
the build script option `--thirdparty-path` is added and set to
`<prefix>/third-party`.  The default is True.

- __version__: The version of Libsim source to download.  The default
value is `2.13.3`.

__Examples__


```python
libsim(prefix='/opt/libsim', version='2.13.3')
```


## runtime
```python
libsim.runtime(self, _from=u'0')
```
Generate the set of instructions to install the runtime specific
components from a build in a previous stage.

__Examples__

```python
l = libsim(...)
Stage0 += l
Stage1 += l.runtime()
```

# llvm
```python
llvm(self, **kwargs)
```
The `llvm` building block installs the LLVM compilers (clang and
clang++) from the upstream Linux distribution.

As a side effect, a toolchain is created containing the LLVM
compilers.  A toolchain can be passed to other operations that
want to build using the LLVM compilers.

__Parameters__


- __environment__: Boolean flag to specify whether the environment
(`CPATH`, `LD_LIBRARY_PATH` and `PATH`) should be modified to
include the LLVM compilers. The default is True.

- __extra_repository__: Boolean flag to specify whether to enable an extra package repository containing addition LLVM compiler packages.  For Ubuntu, setting this flag to True enables the `ppa:ubuntu-toolchain-r/test`
repository.  For RHEL-based Linux distributions, setting this flag
to True enables the Software Collections (SCL) repository.  The
default is False.

- __extra_tools__: Boolean flag to specify whether to also install
`clang-format` and `clang-tidy`.  The default is False.

- __nightly__: Boolean flag to specify whether to use the [nightly LLVM packages](https://apt.llvm.org).
This option is ignored if the base image is not Ubuntu.

- __version__: The version of the LLVM compilers to install.  Note that
the version refers to the Linux distribution packaging, not the
actual compiler version.  For Ubuntu, the version is appended to
the default package name, e.g., `clang-6.0`.  For RHEL-based Linux
distributions, the version is inserted into the SCL Developer
Toolset package name, e.g., `llvm-toolset-7-clang`.  For
RHEL-based Linux distributions, specifying the version
automatically sets `extra_repository` to True.  The default is an
empty value.

__Examples__


```python
llvm()
```

```python
llvm(extra_repository=True, version='7')
```

```python
llvm(nightly=True, version='11')
```

```python
l = llvm()
openmpi(..., toolchain=l.toolchain, ...)
```


## runtime
```python
llvm.runtime(self, _from=u'0')
```
Generate the set of instructions to install the runtime specific
components from a build in a previous stage.

__Examples__


```python
l = llvm(...)
Stage0 += l
Stage1 += l.runtime()
```

# magma
```python
magma(self, **kwargs)
```
The `magma` building block configures, builds, and installs the
[MAGMA](https://icl.cs.utk.edu/magma) component.

The [CMake](#cmake) building block should be installed prior to
this building block.

Either the [MKL](#mkl) or [OpenBLAS](#openblas) building block
should also be installed.

__Parameters__


- __annotate__: Boolean flag to specify whether to include annotations
(labels).  The default is False.

- __cmake_opts__: List of options to pass to `cmake`.  The default value
is an empty list.

- __gpu_target__: List of GPU architectures to compile.  The default
values are `Pascal`, `Volta`, and `Turing`.

- __ospackages__: List of OS packages to install prior to configuring
and building.  The default values are `tar` and `wget`.

- __prefix__: The top level install location.  The default value is
`/usr/local/magma`.

- __toolchain__: The toolchain object.  This should be used if
non-default compilers or other toolchain options are needed.  The
default is empty.

- __version__: The version of MAGMA source to download.  The default
value is `2.5.3`.

__Examples__


```python
magma(prefix='/opt/magma', version='2.5.3')
```


## runtime
```python
magma.runtime(self, _from=u'0')
```
Generate the set of instructions to install the runtime specific
components from a build in a previous stage.

__Examples__

```python
m = magma(...)
Stage0 += m
Stage1 += m.runtime()
```

# mkl
```python
mkl(self, **kwargs)
```
The `mkl` building block downloads and installs the [Intel Math
Kernel Library](http://software.intel.com/mkl).

You must agree to the [Intel End User License Agreement](https://software.intel.com/en-us/articles/end-user-license-agreement)
to use this building block.

__Parameters__


- __environment__: Boolean flag to specify whether the environment
(`LD_LIBRARY_PATH`, `PATH`, and other variables) should be
modified to include MKL. The default is True.

- __eula__: By setting this value to `True`, you agree to the [Intel End User License Agreement](https://software.intel.com/en-us/articles/end-user-license-agreement).
The default value is `False`.

- __mklvars__: MKL provides an environment script (`mklvars.sh`) to
setup the MKL environment.  If this value is `True`, the bashrc is
modified to automatically source this environment script.
However, the MKL environment is not automatically available to
subsequent container image build steps; the environment is
available when the container image is run.  To set the MKL
environment in subsequent build steps you can explicitly call
`source /opt/intel/mkl/bin/mklvars.sh intel64` in each build step.
If this value is to set `False`, then the environment is set such
that the environment is visible to both subsequent container image
build steps and when the container image is run.  However, the
environment may differ slightly from that set by `mklvars.sh`.
The default value is `True`.

- __ospackages__: List of OS packages to install prior to installing
MKL.  For Ubuntu, the default values are `apt-transport-https`,
`ca-certificates`, `gnupg`, and `wget`.  For RHEL-based Linux
distributions, the default is an empty list.

- __version__: The version of MKL to install.  The default value is
`2020.0-088`.

__Examples__


```python
mkl(eula=True, version='2018.3-051')
```


## runtime
```python
mkl.runtime(self, _from=u'0')
```
Generate the set of instructions to install the runtime specific
components from a build in a previous stage.

__Examples__


```python
m = mkl(...)
Stage0 += m
Stage1 += m.runtime()
```

# mlnx_ofed
```python
mlnx_ofed(self, **kwargs)
```
The `mlnx_ofed` building block downloads and installs the [Mellanox
OpenFabrics Enterprise Distribution for
Linux](http://www.mellanox.com/page/products_dyn?product_family=26).

__Parameters__


- __annotate__: Boolean flag to specify whether to include annotations
(labels).  The default is False.

- __oslabel__: The Linux distribution label assigned by Mellanox to the
tarball.  For Ubuntu, the default value is `ubuntu16.04`.  For
RHEL-based Linux distributions, the default value is `rhel7.2` for
x86_64 processors and `rhel7.6alternate` for aarch64 processors.

- __ospackages__: List of OS packages to install prior to installing
OFED.  For Ubuntu, the default values are `findutils`,
`libnl-3-200`, `libnl-route-3-200`, `libnuma1`, and `wget`.  For
RHEL-based 7.x distributions, the default values are `findutils`,
`libnl`, `libnl3`, `numactl-libs`, and `wget`.  For RHEL-based 8.x
distributions, the default values are `findutils`, `libnl3`,
`numactl-libs`, and `wget`.

- __packages__: List of packages to install from Mellanox OFED.  For
version 5.0 and later on Ubuntu, `ibverbs-providers`,
`ibverbs-utils` `libibmad-dev`, `libibmad5`, `libibumad3`,
`libibumad-dev`, `libibverbs-dev` `libibverbs1`, `librdmacm-dev`,
and `librdmacm1`. For earlier versions on Ubuntu, the default
values are `libibverbs1`, `libibverbs-dev`, `libibmad`,
`libibmad-devel`, `libibumad`, `libibumad-devel`, `libmlx4-1`,
`libmlx4-dev`, `libmlx5-1`, `libmlx5-dev`, `librdmacm1`,
`librdmacm-dev`, and `ibverbs-utils`.  For version 5.0 and later
on RHEL-based Linux distributions, the default values are
`libibumad`, `libibverbs`, `libibverbs-utils`, `librdmacm`,
`rdma-core`, and `rdma-core-devel`. For earlier versions on
RHEL-based Linux distributions, the default values are
`libibverbs`, `libibverbs-devel`, `libibverbs-utils`, `libibmad`,
`libibmad-devel`, `libibumad`, `libibumad-devel`, `libmlx4`,
`libmlx4-devel`, `libmlx5`, `libmlx5-devel`, `librdmacm`, and
`librdmacm-devel`.

- __prefix__: The top level install location.  Instead of installing the
packages via the package manager, they will be extracted to this
location.  This option is useful if multiple versions of Mellanox
OFED need to be installed.  The environment must be manually
configured to recognize the Mellanox OFED location, e.g., in the
container entry point.  The default value is empty, i.e., install
via the package manager to the standard system locations.

- __version__: The version of Mellanox OFED to download.  The default
value is `5.0-2.1.8.0`.

__Examples__


```python
mlnx_ofed(version='4.2-1.0.0.0')
```


## runtime
```python
mlnx_ofed.runtime(self, _from=u'0')
```
Generate the set of instructions to install the runtime specific
components from a build in a previous stage.

__Examples__


```python
m = mlnx_ofed(...)
Stage0 += m
Stage1 += m.runtime()
```

# mpich
```python
mpich(self, **kwargs)
```
The `mpich` building block configures, builds, and installs the
[MPICH](https://www.mpich.org) component.

As a side effect, a toolchain is created containing the MPI
compiler wrappers.  The tool can be passed to other operations
that want to build using the MPI compiler wrappers.

__Parameters__


- __annotate__: Boolean flag to specify whether to include annotations
(labels).  The default is False.

- __check__: Boolean flag to specify whether the `make check` and `make
testing` steps should be performed.  The default is False.

- __configure_opts__: List of options to pass to `configure`.  The
default is an empty list.

- __disable_FEATURE__: Flags to control disabling features when
configuring.  For instance, `disable_foo=True` maps to
`--disable-foo`.  Underscores in the parameter name are converted
to dashes.

- __enable_FEATURE[=ARG]__: Flags to control enabling features when
configuring.  For instance, `enable_foo=True` maps to
`--enable-foo` and `enable_foo='yes'` maps to `--enable-foo=yes`.
Underscores in the parameter name are converted to dashes.

- __environment__: Boolean flag to specify whether the environment
(`LD_LIBRARY_PATH` and `PATH`) should be modified to include
MPICH. The default is True.

- __ldconfig__: Boolean flag to specify whether the MPICH library
directory should be added dynamic linker cache.  If False, then
`LD_LIBRARY_PATH` is modified to include the MPICH library
directory. The default value is False.

- __ospackages__: List of OS packages to install prior to configuring
and building.  For Ubuntu, the default values are `file`, `gzip`,
`make`, `openssh-client`, `perl`, `tar`, and `wget`.  For
RHEL-based Linux distributions, the default values are `file`,
`gzip`, `make`, `openssh-clients`, `perl`, `tar`, and `wget`.

- __prefix__: The top level install location.  The default value is
`/usr/local/mpich`.

- __toolchain__: The toolchain object.  This should be used if
non-default compilers or other toolchain options are needed.  The
default is empty.

- __version__: The version of MPICH source to download.  The default
value is `3.3.2`.

- __with_PACKAGE[=ARG]__: Flags to control optional packages when
configuring.  For instance, `with_foo=True` maps to `--with-foo`
and `with_foo='/usr/local/foo'` maps to
`--with-foo=/usr/local/foo`.  Underscores in the parameter name
are converted to dashes.

- __without_PACKAGE__: Flags to control optional packages when
configuring.  For instance `without_foo=True` maps to
`--without-foo`.  Underscores in the parameter name are converted
to dashes.

__Examples__


```python
mpich(prefix='/opt/mpich/3.3', version='3.3')
```

```python
p = pgi(eula=True)
mpich(toolchain=p.toolchain)
```

## runtime
```python
mpich.runtime(self, _from=u'0')
```
Generate the set of instructions to install the runtime specific
components from a build in a previous stage.

__Examples__

```python
m = mpich(...)
Stage0 += m
Stage1 += m.runtime()
```

# multi_ofed
```python
multi_ofed(self, **kwargs)
```
The `multi_ofed` building block downloads and installs multiple
versions of the OpenFabrics Enterprise Distribution (OFED). Please
refer to the [`mlnx_ofed`](#mlnx_ofed) and [`ofed`](#ofed)
building blocks for more information.

__Parameters__


- __annotate__: Boolean flag to specify whether to include annotations
(labels).  The default is False.

- __inbox__: Boolean flag to specify whether to install the 'inbox' OFED
distributed by the Linux distribution.  The default is True.

- __mlnx_oslabel__: The Linux distribution label assigned by Mellanox to
the tarball. Please see the corresponding
[`mlnx_ofed`](#mlnx_ofed) parameter for more information.

- __mlnx_packages__: List of packages to install from Mellanox
OFED. Please see the corresponding [`mlnx_ofed`](#mlnx_ofed)
parameter for more information.

- __mlnx_versions__: A list of [Mellanox OpenFabrics Enterprise Distribution for Linux](http://www.mellanox.com/page/products_dyn?product_family=26)
versions to install.  The default values are `3.4-2.0.0.0`,
`4.0-2.0.0.1`, `4.1-1.0.2.0`, `4.2-1.2.0.0`, `4.3-1.0.1.0`,
`4.4-1.0.0.0`, `4.5-1.0.1.0`, `4.6-1.0.1.1`, `4.7-3.2.9.0`, and
`5.0-2.1.8.0`.

- __ospackages__: List of OS packages to install prior to installing
OFED.  For Ubuntu, the default values are `libnl-3-200`,
`libnl-route-3-200`, and `libnuma1`.  For RHEL-based Linux
distributions, the default values are `libnl`, `libnl3`, and
`numactl-libs`.

- __prefix__: The top level install location.  The OFED packages will be
extracted to this location as subdirectories named for the
respective Mellanox OFED version, or `inbox` for the 'inbox'
OFED. The environment must be manually configured to recognize the
desired OFED location, e.g., in the container entry point. The
default value is `/usr/local/ofed`.

__Examples__


```python
multi_ofed(inbox=True, mlnx_versions=['4.5-1.0.1.0', '4.6-1.0.1.1'],
           prefix='/usr/local/ofed')
```


## runtime
```python
multi_ofed.runtime(self, _from=u'0')
```
Generate the set of instructions to install the runtime specific
components from a build in a previous stage.

# mvapich2
```python
mvapich2(self, **kwargs)
```
The `mvapich2` building block configures, builds, and installs the
[MVAPICH2](http://mvapich.cse.ohio-state.edu) component.
Depending on the parameters, the source will be downloaded from
the web (default) or copied from a source directory in the local
build context.

An InfiniBand building block ([OFED](#ofed) or [Mellanox
OFED](#mlnx_ofed)) should be installed prior to this building
block.

As a side effect, a toolchain is created containing the MPI
compiler wrappers.  The tool can be passed to other operations
that want to build using the MPI compiler wrappers.

__Parameters__


- __annotate__: Boolean flag to specify whether to include annotations
(labels).  The default is False.

- __check__: Boolean flag to specify whether the `make check` step
should be performed.  The default is False.

- __configure_opts__: List of options to pass to `configure`.  The
default values are `--disable-mcast`.

- __cuda__: Boolean flag to control whether a CUDA aware build is
performed.  If True, adds `--enable-cuda --with-cuda` to the list
of `configure` options, otherwise adds `--disable-cuda`.  If the
toolchain specifies `CUDA_HOME`, then that path is used, otherwise
`/usr/local/cuda` is used for the path.  The default value is
True.

- __directory__: Path to the unpackaged source directory relative to
the local build context.  The default value is empty.  If this is
defined, the source in the local build context will be used rather
than downloading the source from the web.

- __disable_FEATURE__: Flags to control disabling features when
configuring.  For instance, `disable_foo=True` maps to
`--disable-foo`.  Underscores in the parameter name are converted
to dashes.

- __enable_FEATURE[=ARG]__: Flags to control enabling features when
configuring.  For instance, `enable_foo=True` maps to
`--enable-foo` and `enable_foo='yes'` maps to `--enable-foo=yes`.
Underscores in the parameter name are converted to dashes.

- __environment__: Boolean flag to specify whether the environment
(`LD_LIBRARY_PATH` and `PATH`) should be modified to include
MVAPICH2. The default is True.

- __gpu_arch__: The GPU architecture to use.  Older versions of MVAPICH2
(2.3b and previous) were hard-coded to use "sm_20".  This option
has no effect on more recent MVAPICH2 versions.  The default value
is to use the MVAPICH2 default.

- __ldconfig__: Boolean flag to specify whether the MVAPICH2 library
directory should be added dynamic linker cache.  If False, then
`LD_LIBRARY_PATH` is modified to include the MVAPICH2 library
directory. The default value is False.

- __ospackages__: List of OS packages to install prior to configuring
and building.  For Ubuntu, the default values are `byacc`, `file`,
`make`, `openssh-client`, and `wget`.  For RHEL-based Linux
distributions, the default values are `byacc`, `file`, `make`,
`openssh-clients`, and `wget`.

- __prefix__: The top level install location.  The default value is
`/usr/local/mvapich2`.

- __toolchain__: The toolchain object.  This should be used if
non-default compilers or other toolchain options are needed.  The
default is empty.

- __version__: The version of MVAPICH2 source to download.  This value
is ignored if `directory` is set.  The default value is `2.3.3`.

- __with_PACKAGE[=ARG]__: Flags to control optional packages when
configuring.  For instance, `with_foo=True` maps to `--with-foo`
and `with_foo='/usr/local/foo'` maps to
`--with-foo=/usr/local/foo`.  Underscores in the parameter name
are converted to dashes.

- __without_PACKAGE__: Flags to control optional packages when
configuring.  For instance `without_foo=True` maps to
`--without-foo`.  Underscores in the parameter name are converted
to dashes.

__Examples__


```python
mvapich2(cuda=False, prefix='/opt/mvapich2/2.3a', version='2.3a')
```

```python
mvapich2(directory='sources/mvapich2-2.3b')
```

```python
p = pgi(eula=True)
mvapich2(toolchain=p.toolchain)
```

```python
mvapich2(configure_opts=['--disable-fortran', '--disable-mcast'])
```

## runtime
```python
mvapich2.runtime(self, _from=u'0')
```
Generate the set of instructions to install the runtime specific
components from a build in a previous stage.

__Examples__


```python
m = mvapich2(...)
Stage0 += m
Stage1 += m.runtime()
```

# mvapich2_gdr
```python
mvapich2_gdr(self, **kwargs)
```
The `mvapich2_gdr` building blocks installs the
[MVAPICH2-GDR](http://mvapich.cse.ohio-state.edu) component.
Depending on the parameters, the package will be downloaded from
the web (default) or copied from the local build context.

MVAPICH2-GDR is distributed as a binary package, so certain
dependencies need to be met and only certain combinations of
recipe components are supported; please refer to the MVAPICH2-GDR
documentation for more information.

The [GNU compiler](#gnu) or [PGI compiler](#pgi) building blocks
should be installed prior to this building block.

The [Mellanox OFED](#mlnx_ofed) building block should be installed
prior to this building block.

The [gdrcopy](#gdrcopy) building block should be installed prior
to this building block.

As a side effect, a toolchain is created containing the MPI
compiler wrappers.  The toolchain can be passed to other
operations that want to build using the MPI compiler wrappers.

Note: Using MVAPICH2-GDR on non-RHEL-based Linux distributions has
several issues, including compiler version mismatches and libnuma
incompatibilities.

__Parameters__


- __arch__: The processor architecture of the MVAPICH2-GDR package.  The
default value is set automatically based on the processor
architecture of the base image.

- __cuda_version__: The version of CUDA the MVAPICH2-GDR package was
built against.  The version string format is X.Y.  The version
should match the version of CUDA provided by the base image.  This
value is ignored if `package` is set.  The default value is `9.2`.

- __environment__: Boolean flag to specify whether the environment
(`LD_LIBRARY_PATH` and `PATH`) should be modified to include
MVAPICH2-GDR. The default is True.

- __gnu__: Boolean flag to specify whether a GNU build should be used.
The default value is True.

- __ldconfig__: Boolean flag to specify whether the MVAPICH2-GDR library
directory should be added dynamic linker cache.  If False, then
`LD_LIBRARY_PATH` is modified to include the MVAPICH2-GDR library
directory. The default value is False.

- __mlnx_ofed_version__: The version of Mellanox OFED the
MVAPICH2-GDR package was built against.  The version string format
is X.Y.  The version should match the version of Mellanox OFED
installed by the `mlnx_ofed` building block.  This value is
ignored if `package` is set.  The default value is `4.5`.

- __ospackages__: List of OS packages to install prior to installation.
For Ubuntu, the default values are `cpio`, `libnuma1`,
`openssh-client`, `rpm2cpio` and `wget`, plus `libgfortran3` if a
GNU compiled package is selected.  For RHEL-based Linux
distributions, the default values are `libpciaccess`,
`numactl-libs`, `openssh-clients`, and `wget`, plus `libgfortran`
if a GNU compiled package is selected.

- __package__: Specify the package name to download.  The package should
correspond to the other recipe components (e.g., compiler version,
CUDA version, Mellanox OFED version).  If specified, this option
overrides all other building block options (e.g., compiler family,
compiler version, CUDA version, Mellanox OFED version,
MVAPICH2-GDR version).

- __pgi__: Boolean flag to specify whether a PGI build should be used.
The default value is False.

- __release__: The release of MVAPICH2-GDR to download.  The value is
ignored is `package` is set.  The default value is `2`.

- __version__: The version of MVAPICH2-GDR to download.  The value is
ignored if `package` is set.  The default value is `2.3.3`.  Due
to differences in the packaging scheme, versions prior to 2.3 are
not supported.

__Examples__


```python
mvapich2_gdr(version='2.3.1')
```

```python
mvapich2_gdr(package='mvapich2-gdr-mcast.cuda10.0.mofed4.3.gnu4.8.5-2.3-1.el7.x86_64.rpm')
```


## runtime
```python
mvapich2_gdr.runtime(self, _from=u'0')
```
Generate the set of instructions to install the runtime specific
components from a build in a previous stage.

__Examples__


```python
m = mvapich2_gdr(...)
Stage0 += m
Stage1 += m.runtime()
```

# netcdf
```python
netcdf(self, **kwargs)
```
The `netcdf` building block downloads, configures, builds, and
installs the
[NetCDF](https://www.unidata.ucar.edu/software/netcdf/) component.

The [HDF5](#hdf5) building block should be installed prior to this
building block.

__Parameters__


- __annotate__: Boolean flag to specify whether to include annotations
(labels).  The default is False.

- __check__: Boolean flag to specify whether the `make check` step
should be performed.  The default is False.

- __configure_opts__: List of options to pass to `configure`.  The
default value is an empty list.

- __cxx__: Boolean flag to specify whether the NetCDF C++ library should
be installed.  The default is True.

- __disable_FEATURE__: Flags to control disabling features when
configuring.  For instance, `disable_foo=True` maps to
`--disable-foo`.  Underscores in the parameter name are converted
to dashes.

- __enable_FEATURE[=ARG]__: Flags to control enabling features when
configuring.  For instance, `enable_foo=True` maps to
`--enable-foo` and `enable_foo='yes'` maps to `--enable-foo=yes`.
Underscores in the parameter name are converted to dashes.

- __environment__: Boolean flag to specify whether the environment
(`CPATH`, `LD_LIBRARY_PATH`, `LIBRARY_PATH` and `PATH`) should be
modified to include NetCDF. The default is True.

- __fortran__: Boolean flag to specify whether the NetCDF Fortran
library should be installed.  The default is True.

- __ldconfig__: Boolean flag to specify whether the NetCDF library
directory should be added dynamic linker cache.  If False, then
`LD_LIBRARY_PATH` is modified to include the NetCDF library
directory. The default value is False.

- __ospackages__: List of OS packages to install prior to configuring
and building.  For Ubuntu, the default values are
`ca-certificates`, `file`, `libcurl4-openssl-dev`, `m4`, `make`,
`wget`, and `zlib1g-dev`.  For RHEL-based Linux distributions the
default values are `ca-certificates`, `file`, `libcurl-devel`
`m4`, `make`, `wget`, and `zlib-devel`.

- __prefix__: The top level install location.  The default location is
`/usr/local/netcdf`.

- __toolchain__: The toolchain object.  This should be used if
non-default compilers or other toolchain options are needed.  The
default is empty.

- __version__: The version of NetCDF to download.  The default value is
`4.7.3`.

- __version_cxx__: The version of NetCDF C++ to download.  The default
value is `4.3.1`.

- __version_fortran__: The version of NetCDF Fortran to download.  The
default value is `4.5.2`.

- __with_PACKAGE[=ARG]__: Flags to control optional packages when
configuring.  For instance, `with_foo=True` maps to `--with-foo`
and `with_foo='/usr/local/foo'` maps to
`--with-foo=/usr/local/foo`.  Underscores in the parameter name
are converted to dashes.

- __without_PACKAGE__: Flags to control optional packages when
configuring.  For instance `without_foo=True` maps to
`--without-foo`.  Underscores in the parameter name are converted
to dashes.

__Examples__


```python
netcdf(prefix='/opt/netcdf/4.6.1', version='4.6.1')
```

```python
p = pgi(eula=True)
netcdf(toolchain=p.toolchain)
```


## runtime
```python
netcdf.runtime(self, _from=u'0')
```
Generate the set of instructions to install the runtime specific
components from a build in a previous stage.

__Examples__


```python
n = netcdf(...)
Stage0 += n
Stage1 += n.runtime()
```

# nsight_systems
```python
nsight_systems(self, **kwargs)
```
The `nsight_systems` building block downloads and installs the
[NVIDIA Nsight Systems
profiler]](https://developer.nvidia.com/nsight-systems).

__Parameters__


- __cli__: Boolean flag to specify whether the command line only (CLI)
package should be installed.  The default is True.

- __version__: The version of Nsight Systems to install.  The default
value is `2020.2.1`.

__Examples__


```python
nsight_systems(version='2020.2.1')
```


<<<<<<< HEAD
# nvshmem
```python
nvshmem(self, **kwargs)
```
The `nvshmem` building block builds and installs the
[NVSHMEM](https://developer.nvidia.com/nvshmem) component.

__Parameters__


- __binary_tarball__: Path to NVSHMEM binary tarball relative to the
build context. The default value is empty. Either this parameter
or `package` must be specified.

- __environment__: Boolean flag to specify whether the environment
(`CPATH`, `LIBRARY_PATH`, and `PATH`) should be modified to
include NVSHMEM. The default is True.

- __gdrcopy__: Flag to specify the path to the GDRCOPY installation.
The default is empty.

- __hydra__: Boolean flag to specify whether the Hydra process launcher
should be installed.  If True, adds `automake` to the list of OS
packages.  The default is False.

- __make_variables__: Dictionary of environment variables and values to
set when building NVSHMEM.  The default is an empty dictionary.

- __mpi__: Flag to specify the path to the MPI installation.  The
default is empty, i.e., do not build NVSHMEM with MPI support.

- __ospackages__: List of OS packages to install prior to building.  The
default values are `make` and `wget`.

- __package__: Path to the NVSHMEM source package relative to the build
context. The default value is empty. Either this parameter or
`binary_tarball` must be specified.

- __prefix__: The top level install location.  The default value is
`/usr/local/nvshmem`.

- __shmem__: Flag to specify the path to the SHMEM installation.  The
default is empty, i.e., do not build NVSHMEM with SHMEM support.
=======
# nv_hpc_sdk
```python
nv_hpc_sdk(self, **kwargs)
```
The `nv_hpc_sdk` building block downloads and installs the [NVIDIA
HPC SDK](https://developer.nvidia.com/hpc-sdk).  Currently, the
only option is to install from a tarball.

You must agree to the [NVIDIA HPC SDK End-User License Agreement](https://docs.nvidia.com/hpc-sdk/eula/hpc-sdk-ea-eula.pdf) to use this
building block.

As a side effect, a toolchain is created containing the NVIDIA
compilers.  The tool can be passed to other operations that want
to build using the NVIDIA compilers.

__Parameters__


- __environment__: Boolean flag to specify whether the environment
(`LD_LIBRARY_PATH`, `PATH`, and potentially other variables)
should be modified to include the NVIDIA HPC SDK. The default is
True.

- __eula__: By setting this value to `True`, you agree to the [NVIDIA HPC SDK End-User License Agreement](https://docs.nvidia.com/hpc-sdk/eula/hpc-sdk-ea-eula.pdf).
The default value is `False`.

- __extended_environment__: Boolean flag to specify whether an extended
set of environment variables should be defined.  If True, the
following environment variables `CC`, `CPP`, `CXX`, `F77`, `F90`,
`FC`, and `MODULEPATH` will be defined.  In addition, if the MPI
component is selected then `PGI_OPTL_INCLUDE_DIRS` and
`PGI_OPTL_LIB_DIRS` will also be defined and `PATH` and
`LD_LIBRARY_PATH` will include the MPI component.  If False, then
only `PATH` and `LD_LIBRARY_PATH` will be extended to include the
NVIDIA HPC SDK.  The default value is `False`.

- __mpi__: Boolean flag to specify whether the MPI component should be
installed.  If True, MPI will be installed.  The default value is
False.

- __ospackages__: List of OS packages to install prior to installing the
NVIDIA HPC SDK.  For Ubuntu, the default values are `gcc`, `g++`,
`gfortran`, and `libnuma1`.  For RHEL-based Linux distributions,
the default values are `gcc`, `gcc-c++`, `gcc-gfortran`, and
`numactl-libs`.

- __prefix__: The top level install prefix.  The default value is
`/opt/nvidia/hpcsdk`.

- __system_cuda__: Boolean flag to specify whether the NVIDIA HPC SDK
should use the system CUDA.  If False, the version(s) of CUDA
bundled with the NVIDIA HPC SDK will be installed.  The default
value is False.

- __tarball__: Path to the NVIDIA HPC SDK tarball relative to the local
build context.  The default value is empty.  This option is
required.
>>>>>>> c5e1b47c

__Examples__


```python
<<<<<<< HEAD
nvshmem(binary_tarball='nvshmem_0.4.1-0+cuda10_x86_64.txz')
=======
nv_hpc_sdk(eula=True,
           tarball='nvhpc_2020_205_Linux_x86_64.tar.gz')
```

```python
n = nv_hpc_sdk(eula=True, ...)
openmpi(..., toolchain=n.toolchain, ...)
>>>>>>> c5e1b47c
```


## runtime
```python
<<<<<<< HEAD
nvshmem.runtime(self, _from=u'0')
=======
nv_hpc_sdk.runtime(self, _from=u'0')
>>>>>>> c5e1b47c
```
Generate the set of instructions to install the runtime specific
components from a build in a previous stage.

__Examples__


```python
<<<<<<< HEAD
n = nvshmem(...)
=======
n = nv_hpc_sdk(...)
>>>>>>> c5e1b47c
Stage0 += n
Stage1 += n.runtime()
```

# ofed
```python
ofed(self, **kwargs)
```
The `ofed` building block installs the OpenFabrics Enterprise
Distribution packages that are part of the Linux distribution.

For Ubuntu 16.04, the following packages are installed:
`dapl2-utils`, `ibutils`, `ibverbs-utils`, `infiniband-diags`,
`libdapl2`, `libdapl-dev`, `libibcm1`, `libibcm-dev`, `libibmad5`,
`libibmad-dev`, `libibverbs1`, `libibverbs-dev`, `libmlx4-1`,
`libmlx4-dev`, `libmlx5-1`, `libmlx5-dev`, `librdmacm1`,
`librdmacm-dev`, and `rdmacm-utils`.  For Ubuntu 16.04 and aarch64
processors, the `dapl2-utils`, `libdapl2`, `libdapl-dev`,
`libibcm1` and `libibcm-dev` packages are not installed because
they are not available.  For Ubuntu 16.04 and ppc64le processors,
the `libibcm1` and `libibcm-dev` packages are not installed
because they are not available.

For Ubuntu 18.04, the following packages are installed:
`dapl2-utils`, `ibutils`, `ibverbs-providers`, `ibverbs-utils`,
`infiniband-diags`, `libdapl2`, `libdapl-dev`, `libibmad5`,
`libibmad-dev`, `libibverbs1`, `libibverbs-dev`, `librdmacm1`,
`librdmacm-dev`, and `rdmacm-utils`.

For RHEL-based 7.x distributions, the following packages are
installed: `dapl`, `dapl-devel`, `ibutils`, `libibcm`, `libibmad`,
`libibmad-devel`, `libmlx5`, `libibumad`, `libibverbs`,
`libibverbs-utils`, `librdmacm`, `rdma-core`, and
`rdma-core-devel`.

For RHEL-based 8.x distributions, the following packages are
installed: `libibmad`, `libibmad-devel`, `libmlx5`, `libibumad`,
`libibverbs`, `libibverbs-utils`, `librdmacm`, `rdma-core`, and
`rdma-core-devel`.

__Parameters__


- __prefix__: The top level install location. Install of installing the
packages via the package manager, they will be extracted to this
location. This option is useful if multiple versions of OFED need
to be installed. The environment must be manually configured to
recognize the OFED location, e.g., in the container entry
point. The default value is empty, i.e., install via the package
manager to the standard system locations.

__Examples__


```python
ofed()
```


## runtime
```python
ofed.runtime(self, _from=u'0')
```
Generate the set of instructions to install the runtime specific
components from a build in a previous stage.

__Examples__


```python
o = ofed(...)
Stage0 += o
Stage1 += o.runtime()
```

# openblas
```python
openblas(self, **kwargs)
```
The `openblas` building block builds and installs the
[OpenBLAS](https://www.openblas.net) component.

__Parameters__


- __annotate__: Boolean flag to specify whether to include annotations
(labels).  The default is False.

- __environment__: Boolean flag to specify whether the environment
(`LD_LIBRARY_PATH` and `PATH`) should be modified to include
OpenBLAS. The default is True.

- __ldconfig__: Boolean flag to specify whether the OpenBLAS library
directory should be added dynamic linker cache.  If False, then
`LD_LIBRARY_PATH` is modified to include the OpenBLAS library
directory. The default value is False.

- __make_opts__: List of options to pass to `make`.  For aarch64
processors, the default values are `TARGET=ARMV8` and
`USE_OPENMP=1`.  For ppc64le processors, the default values are
`TARGET=POWER8` and `USE_OPENMP=1`.  For x86_64 processors, the
default value is `USE_OPENMP=1`.

- __ospackages__: List of OS packages to install prior to building.  The
default values are `make`, `perl`, `tar`, and `wget`.

- __prefix__: The top level installation location.  The default value is
`/usr/local/openblas`.

- __toolchain__: The toolchain object.  This should be used if
non-default compilers or other toolchain options are needed.  The
default is empty.

- __version__: The version of OpenBLAS source to download.  The default
value is `0.3.7`.

__Examples__


```python
openblas(prefix='/opt/openblas/0.3.1', version='0.3.1')
```

```python
p = pgi(eula=True)
openblas(toolchain=p.toolchain)
```


## runtime
```python
openblas.runtime(self, _from=u'0')
```
Generate the set of instructions to install the runtime specific
components from a build in a previous stage.

__Examples__


```python
o = openblas(...)
Stage0 += o
Stage1 += o.runtime()
```

# openmpi
```python
openmpi(self, **kwargs)
```
The `openmpi` building block configures, builds, and installs the
[OpenMPI](https://www.open-mpi.org) component.

As a side effect, a toolchain is created containing the MPI
compiler wrappers.  The tool can be passed to other operations
that want to build using the MPI compiler wrappers.

__Parameters__


- __annotate__: Boolean flag to specify whether to include annotations
(labels).  The default is False.

- __branch__: The git branch to clone.  Only recognized if the
`repository` parameter is specified.  The default is empty, i.e.,
use the default branch for the repository.

- __check__: Boolean flag to specify whether the `make check` step
should be performed.  The default is False.

- __commit__: The git commit to clone.  Only recognized if the
`repository` parameter is specified.  The default is empty, i.e.,
use the latest commit on the default branch for the repository.

- __configure_opts__: List of options to pass to `configure`.  The
default values are `--disable-getpwuid` and
`--enable-orterun-prefix-by-default`.

- __cuda__: Boolean flag to control whether a CUDA aware build is
performed.  If True, adds `--with-cuda` to the list of `configure`
options, otherwise adds `--without-cuda`.  If the toolchain
specifies `CUDA_HOME`, then that path is used.  The default value
is True.

- __disable_FEATURE__: Flags to control disabling features when
configuring.  For instance, `disable_foo=True` maps to
`--disable-foo`.  Underscores in the parameter name are converted
to dashes.

- __enable_FEATURE[=ARG]__: Flags to control enabling features when
configuring.  For instance, `enable_foo=True` maps to
`--enable-foo` and `enable_foo='yes'` maps to `--enable-foo=yes`.
Underscores in the parameter name are converted to dashes.

- __environment__: Boolean flag to specify whether the environment
(`LD_LIBRARY_PATH` and `PATH`) should be modified to include
OpenMPI. The default is True.

- __infiniband__: Boolean flag to control whether InfiniBand
capabilities are included.  If True, adds `--with-verbs` to the
list of `configure` options, otherwise adds `--without-verbs`.
The default value is True.

- __ldconfig__: Boolean flag to specify whether the OpenMPI library
directory should be added dynamic linker cache.  If False, then
`LD_LIBRARY_PATH` is modified to include the OpenMPI library
directory. The default value is False.

- __ospackages__: List of OS packages to install prior to configuring
and building.  For Ubuntu, the default values are `bzip2`, `file`,
`hwloc`, `libnuma-dev`, `make`, `openssh-client`, `perl`, `tar`,
and `wget`.  For RHEL-based Linux distributions, the default
values are `bzip2`, `file`, `hwloc`, `make`, `numactl-devl`,
`openssh-clients`, `perl`, `tar`, and `wget`.  If the `repository`
parameter is set, then `autoconf`, `automake`, `ca-certificates`,
`git`, and `libtool` are also included.

- __pmi__: Flag to control whether PMI is used by the build.  If True,
adds `--with-pmi` to the list of `configure` options.  If a
string, uses the value of the string as the PMI path, e.g.,
`--with-pmi=/usr/local/slurm-pmi2`.  If False, does nothing.  The
default is False.

- __pmix__: Flag to control whether PMIX is used by the build.  If True,
adds `--with-pmix` to the list of `configure` options.  If a
string, uses the value of the string as the PMIX path, e.g.,
`--with-pmix=/usr/local/pmix`.  If False, does nothing.  The
default is False.

- __prefix__: The top level install location.  The default value is
`/usr/local/openmpi`.

- __repository__: The location of the git repository that should be used to build OpenMPI.  If True, then use the default `https://github.com/open-mpi/ompi.git`
repository.  The default is empty, i.e., use the release package
specified by `version`.

- __toolchain__: The toolchain object.  This should be used if
non-default compilers or other toolchain options are needed.  The
default is empty.

- __ucx__: Flag to control whether UCX is used by the build.  If True,
adds `--with-ucx` to the list of `configure` options.  If a
string, uses the value of the string as the UCX path, e.g.,
`--with-ucx=/path/to/ucx`.  If False, adds `--without-ucx` to the
list of `configure` options.  The default is False.

- __url__: The loation of the tarball that should be used to build
OpenMPI.  The default is empty, i.e., use the release package
specified by `version`.

- __version__: The version of OpenMPI source to download.  This
value is ignored if `directory` is set.  The default value is
`4.0.3`.

- __with_PACKAGE[=ARG]__: Flags to control optional packages when
configuring.  For instance, `with_foo=True` maps to `--with-foo`
and `with_foo='/usr/local/foo'` maps to
`--with-foo=/usr/local/foo`.  Underscores in the parameter name
are converted to dashes.

- __without_PACKAGE__: Flags to control optional packages when
configuring.  For instance `without_foo=True` maps to
`--without-foo`.  Underscores in the parameter name are converted
to dashes.

__Examples__


```python
openmpi(cuda=False, infiniband=False, prefix='/opt/openmpi/2.1.2',
    version='2.1.2')
```

```python
openmpi(repository='https://github.com/open-mpi/ompi.git')
```

```python
p = pgi(eula=True)
openmpi(toolchain=p.toolchain)
```

```python
openmpi(configure_opts=['--disable-getpwuid', '--with-slurm'],
        ospackages=['file', 'hwloc', 'libslurm-dev'])
```

```python
openmpi(pmi='/usr/local/slurm-pmi2', pmix='internal')
```


## runtime
```python
openmpi.runtime(self, _from=u'0')
```
Generate the set of instructions to install the runtime specific
components from a build in a previous stage.

__Examples__

```python
o = openmpi(...)
Stage0 += o
Stage1 += o.runtime()
```

# packages
```python
packages(self, **kwargs)
```
The `packages` building block specifies the set of operating system
packages to install.  Based on the Linux distribution, the
building block invokes either `apt-get` (Ubuntu) or `yum`
(RHEL-based).

This building block is preferred over directly using the
[`apt_get`](#apt_get) or [`yum`](#yum) building blocks.

__Parameters__


- __apt__: A list of Debian packages to install.  The default is an
empty list.

- __aptitude__: Boolean flag to specify whether `aptitude` should be
used instead of `apt-get`.  The default is False.

- __apt_keys__: A list of GPG keys to add.  The default is an empty
list.

- __apt_ppas__: A list of personal package archives to add.  The default
is an empty list.

- __apt_repositories__: A list of apt repositories to add.  The default
is an empty list.

- __download__: Boolean flag to specify whether to download the deb /
rpm packages instead of installing them.  The default is False.

- __download_directory__: The deb package download location. This
parameter is ignored if `download` is False. The default value is
`/var/tmp/packages_download`.

- __epel__: Boolean flag to specify whether to enable the Extra Packages
for Enterprise Linux (EPEL) repository.  The default is False.
This parameter is ignored if the Linux distribution is not
RHEL-based.

- __extract__: Location where the downloaded packages should be
extracted. Note, this extracts and does not install the packages,
i.e., the package manager is bypassed. After the downloaded
packages are extracted they are deleted. This parameter is ignored
if `download` is False. If empty, then the downloaded packages are
not extracted. The default value is an empty string.

- __ospackages__: A list of packages to install.  The list is used for
both Ubuntu and RHEL-based Linux distributions, therefore only
packages with the consistent names across Linux distributions
should be specified.  This parameter is ignored if `apt` or `yum`
is specified.  The default value is an empty list.

- __powertools__: Boolean flag to specify whether to enable the
PowerTools repository.  The default is False.  This parameter is
ignored if the Linux distribution is not RHEL-based.

- __release_stream__: Boolean flag to specify whether to enable the [CentOS release stream](https://wiki.centos.org/Manuals/ReleaseNotes/CentOSStream)
repository.  The default is False.  This parameter is only
recognized if the Linux distribution is RHEL-based and the version
is 8.x.

- __scl__: Boolean flag to specify whether to enable the Software
Collections (SCL) repository.  The default is False.  This
parameter is only recognized if the Linux distribution is
RHEL-based and the version is 7.x.

- __yum__: A list of RPM packages to install.  The default value is an
empty list.

- __yum4__: Boolean flag to specify whether `yum4` should be used
instead of `yum`.  The default is False.  This parameter is only
recognized if the CentOS version is 7.x.

- __yum_keys__: A list of GPG keys to import.  The default is an empty
list.

- __yum_repositories__: A list of yum repositories to add.  The default
is an empty list.

__Examples__


```python
packages(ospackages=['make', 'wget'])
```

```python
packages(apt=['zlib1g-dev'], yum=['zlib-devel'])
```

```python
packages(apt=['python3'], yum=['python34'], epel=True)
```


# pgi
```python
pgi(self, **kwargs)
```
The `pgi` building block downloads and installs the PGI compiler.
Currently, the only option is to install the latest community
edition.

You must agree to the [PGI End-User License Agreement](https://www.pgroup.com/doc/LICENSE.txt) to use this
building block.

As a side effect, a toolchain is created containing the PGI
compilers.  The tool can be passed to other operations that want
to build using the PGI compilers.

__Parameters__


- __environment__: Boolean flag to specify whether the environment
(`LD_LIBRARY_PATH`, `PATH`, and potentially other variables)
should be modified to include the PGI compiler. The default is
True.

- __eula__: By setting this value to `True`, you agree to the [PGI End-User License Agreement](https://www.pgroup.com/doc/LICENSE.txt).
The default value is `False`.

- __extended_environment__: Boolean flag to specify whether an extended
set of environment variables should be defined.  If True, the
- __following environment variables will be defined__: `CC`, `CPP`,
`CXX`, `F77`, `F90`, `FC`, and `MODULEPATH`.  In addition, if the
PGI MPI component is selected then `PGI_OPTL_INCLUDE_DIRS` and
`PGI_OPTL_LIB_DIRS` will also be defined and `PATH` and
`LD_LIBRARY_PATH` will include the PGI MPI component.  If False,
then only `PATH` and `LD_LIBRARY_PATH` will be extended to include
the PGI compiler.  The default value is `False`.

- __mpi__: Boolean flag to specify whether the MPI component should be
installed.  If True, MPI will be installed.  The default value is
False.

- __ospackages__: List of OS packages to install prior to installing the
PGI compiler.  For Ubuntu, the default values are `gcc`, `g++`,
`libnuma1` and `perl`, and also `wget` (if downloading the PGI
compiler rather than using a tarball in the local build context).
For RHEL-based Linux distributions, the default values are `gcc`,
`gcc-c++`, `numactl-libs` and `perl`, and also `wget` (if
downloading the PGI compiler rather than using a tarball in the
local build context).

- __prefix__: The top level install prefix.  The default value is
`/opt/pgi`.

- __system_cuda__: Boolean flag to specify whether the PGI compiler
should use the system CUDA.  If False, the version(s) of CUDA
bundled with the PGI compiler will be installed.  The default
value is False.

- __tarball__: Path to the PGI compiler tarball relative to the local
build context.  The default value is empty.  If this is defined,
the tarball in the local build context will be used rather than
downloading the tarball from the web.

- __version__: The version of the PGI compiler to use.  Note this value
is currently only used when setting the environment and does not
control the version of the compiler downloaded.  The default value
is `19.10`.

__Examples__


```python
pgi(eula=True)
```

```python
pgi(eula=True, tarball='pgilinux-2017-1710-x86_64.tar.gz')
```

```python
p = pgi(eula=True)
openmpi(..., toolchain=p.toolchain, ...)
```


## runtime
```python
pgi.runtime(self, _from=u'0')
```
Generate the set of instructions to install the runtime specific
components from a build in a previous stage.

__Examples__


```python
p = pgi(...)
Stage0 += p
Stage1 += p.runtime()
```

# pip
```python
pip(self, **kwargs)
```
The `pip` building block installs Python packages from PyPi.

__Parameters__


- __alternatives__: Boolean flag to specify whether to configure alternatives for `python` and `pip`.  RHEL-based 8.x distributions do not setup `python` by [default](https://developers.redhat.com/blog/2019/05/07/what-no-python-in-red-hat-enterprise-linux-8/).  The default is False.

- __ospackages__: List of OS packages to install prior to installing
PyPi packages.  For Ubuntu, the default values are `python-pip`,
`python-setuptools`, and `python-wheel` for Python 2.x and
`python3-pip`, `python3-setuptools`, and `python3-wheel` for
Python 3.x.  For RHEL-based distributions, the default
values are `python2-pip` for Python 2.x and `python3-pip` for
Python 3.x.

- __packages__: List of PyPi packages to install.  The default is
an empty list.

- __pip__: The name of the `pip` tool to use. The default is `pip`.

- __requirements__: Path to pip requirements file.  The default is
empty.

- __upgrade__: Boolean flag to control whether pip itself should be
upgraded prior to installing any PyPi packages.  The default is
False.

__Examples__


```python
pip(packages=['hpccm'])
```

```python
pip(packages=['hpccm'], pip='pip3')
```

```python
pip(requirements='requirements.txt')
```


# pmix
```python
pmix(self, **kwargs)
```
The `pmix` building block configures, builds, and installs the
[PMIX](https://github.com/openpmix/openpmix) component.

__Parameters__


- __annotate__: Boolean flag to specify whether to include annotations
(labels).  The default is False.

- __check__: Boolean flag to specify whether the `make check` step
should be performed.  The default is False.

- __configure_opts__: List of options to pass to `configure`.  The
default is an empty list.

- __disable_FEATURE__: Flags to control disabling features when
configuring.  For instance, `disable_foo=True` maps to
`--disable-foo`.  Underscores in the parameter name are converted
to dashes.

- __enable_FEATURE[=ARG]__: Flags to control enabling features when
configuring.  For instance, `enable_foo=True` maps to
`--enable-foo` and `enable_foo='yes'` maps to `--enable-foo=yes`.
Underscores in the parameter name are converted to dashes.

- __environment__: Boolean flag to specify whether the environment
(`CPATH`, `LD_LIBRARY_PATH`, and `PATH`) should be modified to
include PMIX. The default is True.

- __ldconfig__: Boolean flag to specify whether the PMIX library
directory should be added dynamic linker cache.  If False, then
`LD_LIBRARY_PATH` is modified to include the PMIX library
directory. The default value is False.

- __ospackages__: List of OS packages to install prior to configuring
and building.  For Ubuntu, the default values are `file`, `hwloc`,
`libevent-dev`, `make`, `tar`, and `wget`. For RHEL-based Linux
distributions, the default values are `file`, `hwloc`,
`libevent-devel`, `make`, `tar`, and `wget`.

- __prefix__: The top level install location.  The default value is
`/usr/local/pmix`.

- __toolchain__: The toolchain object.  This should be used if
non-default compilers or other toolchain options are needed.  The
default value is empty.

- __version__: The version of PMIX source to download.  The default value
is `3.1.4`.

- __with_PACKAGE[=ARG]__: Flags to control optional packages when
configuring.  For instance, `with_foo=True` maps to `--with-foo`
and `with_foo='/usr/local/foo'` maps to
`--with-foo=/usr/local/foo`.  Underscores in the parameter name
are converted to dashes.

- __without_PACKAGE__: Flags to control optional packages when
configuring.  For instance `without_foo=True` maps to
`--without-foo`.  Underscores in the parameter name are converted
to dashes.

__Examples__


```python
pmix(prefix='/opt/pmix/3.1.4', version='3.1.4')
```


## runtime
```python
pmix.runtime(self, _from=u'0')
```
Generate the set of instructions to install the runtime specific
components from a build in a previous stage.

__Examples__


```python
p = pmix(...)
Stage0 += p
Stage1 += p.runtime()
```

# pnetcdf
```python
pnetcdf(self, **kwargs)
```
The `pnetcdf` building block downloads, configures, builds, and
installs the
[PnetCDF](http://cucis.ece.northwestern.edu/projects/PnetCDF/index.html)
component.

__Parameters__


- __annotate__: Boolean flag to specify whether to include annotations
(labels).  The default is False.

- __check__: Boolean flag to specify whether the `make check` step
should be performed.  The default is False.

- __configure_opts__: List of options to pass to `configure`.  The
default values are `--enable-shared`.

- __disable_FEATURE__: Flags to control disabling features when
configuring.  For instance, `disable_foo=True` maps to
`--disable-foo`.  Underscores in the parameter name are converted
to dashes.

- __enable_FEATURE[=ARG]__: Flags to control enabling features when
configuring.  For instance, `enable_foo=True` maps to
`--enable-foo` and `enable_foo='yes'` maps to `--enable-foo=yes`.
Underscores in the parameter name are converted to dashes.

- __environment__: Boolean flag to specify whether the environment
(`LD_LIBRARY_PATH` and `PATH`) should be modified to include
PnetCDF. The default is True.

- __ldconfig__: Boolean flag to specify whether the PnetCDF library
directory should be added dynamic linker cache.  If False, then
`LD_LIBRARY_PATH` is modified to include the PnetCDF library
directory. The default value is False.

- __ospackages__: List of OS packages to install prior to configuring
and building.  The default values are `m4`, `make`, `tar`, and
`wget`.

- __prefix__: The top level install location.  The default value is
`/usr/local/pnetcdf`.

- __toolchain__: The toolchain object.  A MPI compiler toolchain must be
used.  The default is to use the standard MPI compiler wrappers,
e.g., `CC=mpicc`, `CXX=mpicxx`, etc.

- __version__: The version of PnetCDF source to download.  The default
value is `1.12.1`.

- __with_PACKAGE[=ARG]__: Flags to control optional packages when
configuring.  For instance, `with_foo=True` maps to `--with-foo`
and `with_foo='/usr/local/foo'` maps to
`--with-foo=/usr/local/foo`.  Underscores in the parameter name
are converted to dashes.

- __without_PACKAGE__: Flags to control optional packages when
configuring.  For instance `without_foo=True` maps to
`--without-foo`.  Underscores in the parameter name are converted
to dashes.

__Examples__


```python
pnetcdf(prefix='/opt/pnetcdf/1.10.0', version='1.10.0')
```

```python
ompi = openmpi(...)
pnetcdf(toolchain=ompi.toolchain, ...)
```


## runtime
```python
pnetcdf.runtime(self, _from=u'0')
```
Generate the set of instructions to install the runtime specific
components from a build in a previous stage.

__Examples__


```python
p = pnetcdf(...)
Stage0 += p
Stage1 += p.runtime()
```

# python
```python
python(self, **kwargs)
```
The `python` building block installs Python from the upstream Linux
distribution.

__Parameters__


- __alternatives__: Boolean flag to specify whether to configure alternatives for `python` and `python-config` (if `devel` is enabled).  RHEL-based 8.x distributions do not setup `python` by [default](https://developers.redhat.com/blog/2019/05/07/what-no-python-in-red-hat-enterprise-linux-8/).  The default is False.

- __devel__: Boolean flag to specify whether to also install the Python
development headers and libraries.  The default is False.

- __python2__: Boolean flag to specify whether to install Python version
2.  The default is True.

- __python3__: Boolean flag to specify whether to install Python version
3.  The default is True.

__Examples__


```python
python()
```

```python
python(python3=False)
```


## runtime
```python
python.runtime(self, _from=u'0')
```
Generate the set of instructions to install the runtime specific
components from a build in a previous stage.

__Examples__


```python
p = python(...)
Stage0 += p
Stage1 += p.runtime()
```

# scif
```python
scif(self, **kwargs)
```
The `scif` building blocks installs components using the
[Scientific Filesystem (SCI-F)](https://sci-f.github.io).

Other building blocks and / or primitives should be added to
the `scif` building block using the `+=` syntax.

If not generating a Singularity definition file, SCI-F should be
installed using the [`pip`](#pip) building block prior to this
building block.

If not generating a Singularity definition file, this module
creates SCI-F recipe files in the current directory (see also the
`file` parameter).

__Parameters__


- ___arguments__: Specify additional [Dockerfile RUN arguments](https://github.com/moby/buildkit/blob/master/frontend/dockerfile/docs/experimental.md) (Docker specific).

- ___env__: Boolean flag to specify whether the general container
environment should be also be loaded when executing a SCI-F
`%appinstall` block.  The default is False (Singularity specific).

- __file__: The SCI-F recipe file name.  The default value is the name
parameter with the `.scif` suffix.

- __name__: The name to use to label the SCI-F application.  This
parameter is required.

- ___native__: Boolean flag to specify whether to use the native
Singularity support for SCI-F when generating Singularity
definition files.  The default is True (Singularity specific).

__Examples__


```python
pip(packages=['scif'])
s = scif(name='example')
s += openmpi(prefix='/scif/apps/example')
s += shell(commands=[...])
```


## runtime
```python
scif.runtime(self, _from=u'0')
```
Generate the set of instructions to install the runtime specific
components from a build in a previous stage.

The entire `/scif` directory is copied into the runtime stage
on the first call.  Subsequent calls do nothing.

__Examples__

```python
s = scif(...)
Stage0 += s
Stage1 += s.runtime()
```


# sensei
```python
sensei(self, **kwargs)
```
The `sensei` building block configures, builds, and installs the
[SENSEI](https://sensei-insitu.org) component.

The [CMake](#cmake) building block should be installed prior to
this building block.

In most cases, one or both of the [Catalyst](#catalyst) or
[Libsim](#libsim) building blocks should be installed.

If GPU rendering will be used then a
[cudagl](https://hub.docker.com/r/nvidia/cudagl) base image is
recommended.

__Parameters__


- __annotate__: Boolean flag to specify whether to include annotations
(labels).  The default is False.

- __branch__: The branch of SENSEI to use.  The default value is
`v2.1.1`.

- __catalyst__: Flag to specify the location of the ParaView/Catalyst
installation, e.g., `/usr/local/catalyst`.  If set, then the
[Catalyst](#catalyst) building block should be installed prior to
this building block.  The default value is empty.

- __cmake_opts__: List of options to pass to `cmake`.  The default value
is `-DENABLE_SENSEI=ON`.

- __libsim__: Flag to specify the location of the VisIt/Libsim
installation, e.g., `/usr/local/visit`.  If set, then the
[Libsim](#libsim) building block should be installed prior to this
building block.  The `vtk` option should also be set.  The default
value is empty.

- __miniapps__: Boolean flag to specify whether the SENSEI mini-apps
should be built and installed.  The default is False.

- __ospackages__: List of OS packages to install prior to configuring
and building.  The default values are `ca-certificates`, `git`,
and `make`.

- __prefix__: The top level install location.  The default value is
`/usr/local/sensei`.

- __toolchain__: The toolchain object.  This should be used if
non-default compilers or other toolchain options are needed.  The
default is empty.

- __vtk__: Flag to specify the location of the VTK installation.  If
`libsim` is defined, this option must be set to the Libsim VTK
location, e.g.,
`/usr/local/visit/third-party/vtk/6.1.0/linux-x86_64_gcc-5.4/lib/cmake/vtk-6.1`. Note
that the compiler version is embedded in the Libsim VTK path.  The
compiler version may differ depending on which base image is used;
version 5.4 corresponds to Ubuntu 16.04. The default value is
empty.

__Examples__


```python
sensei(branch='v2.1.1', catalyst='/usr/local/catalyst',
       prefix='/opt/sensei')
```

```python
sensei(libsim='/usr/local/visit',
       vtk='/usr/local/visit/third-party/vtk/6.1.0/linux-x86_64_gcc-5.4/lib/cmake/vtk-6.1')
```


## runtime
```python
sensei.runtime(self, _from=u'0')
```
Generate the set of instructions to install the runtime specific
components from a build in a previous stage.

__Examples__

```python
s = sensei(...)
Stage0 += s
Stage1 += s.runtime()
```

# slurm_pmi2
```python
slurm_pmi2(self, **kwargs)
```
The `slurm_pmi2` building block configures, builds, and installs
the PMI2 component from SLURM.

Note: this building block does not install SLURM itself.

__Parameters__


- __annotate__: Boolean flag to specify whether to include annotations
(labels).  The default is False.

- __configure_opts__: List of options to pass to `configure`.  The
default is an empty list.

- __disable_FEATURE__: Flags to control disabling features when
configuring.  For instance, `disable_foo=True` maps to
`--disable-foo`.  Underscores in the parameter name are converted
to dashes.

- __enable_FEATURE[=ARG]__: Flags to control enabling features when
configuring.  For instance, `enable_foo=True` maps to
`--enable-foo` and `enable_foo='yes'` maps to `--enable-foo=yes`.
Underscores in the parameter name are converted to dashes.

- __environment__: Boolean flag to specify whether the environment
(`CPATH` and `LD_LIBRARY_PATH`) should be modified to include
PMI2. The default is False.

- __ldconfig__: Boolean flag to specify whether the PMI2 library
directory should be added dynamic linker cache.  If False, then
`LD_LIBRARY_PATH` is modified to include the PMI2 library
directory. The default value is False.

- __ospackages__: List of OS packages to install prior to configuring
and building.  The default values are `bzip2`, `file`, `make`,
`perl`, `tar`, and `wget`.

- __prefix__: The top level install location.  The default value is
`/usr/local/slurm-pmi2`.

- __toolchain__: The toolchain object.  This should be used if
non-default compilers or other toolchain options are needed.  The
default value is empty.

- __version__: The version of SLURM source to download.  The default
value is `19.05.5`.

- __with_PACKAGE[=ARG]__: Flags to control optional packages when
configuring.  For instance, `with_foo=True` maps to `--with-foo`
and `with_foo='/usr/local/foo'` maps to
`--with-foo=/usr/local/foo`.  Underscores in the parameter name
are converted to dashes.

- __without_PACKAGE__: Flags to control optional packages when
configuring.  For instance `without_foo=True` maps to
`--without-foo`.  Underscores in the parameter name are converted
to dashes.

__Examples__


```python
slurm_pmi2(prefix='/opt/pmi', version='19.05.4')
```


## runtime
```python
slurm_pmi2.runtime(self, _from=u'0')
```
Generate the set of instructions to install the runtime specific
components from a build in a previous stage.

__Examples__


```python
p = slurm_pmi2(...)
Stage0 += p
Stage1 += p.runtime()
```

# ucx
```python
ucx(self, **kwargs)
```
The `ucx` building block configures, builds, and installs the
[UCX](https://github.com/openucx/ucx) component.

An InfiniBand building block ([OFED](#ofed) or [Mellanox
OFED](#mlnx_ofed)) should be installed prior to this building
block.  One or all of the [gdrcopy](#gdrcopy), [KNEM](#knem), and
[XPMEM](#xpmem) building blocks should also be installed prior to
this building block.

__Parameters__


- __annotate__: Boolean flag to specify whether to include annotations
(labels).  The default is False.

- __branch__: The git branch to clone.  Only recognized if the
`repository` parameter is specified.  The default is empty, i.e.,
use the default branch for the repository.

- __commit__: The git commit to clone.  Only recognized if the
`repository` parameter is specified.  The default is empty, i.e.,
use the latest commit on the default branch for the repository.

- __configure_opts__: List of options to pass to `configure`.  The
default values are `--enable-optimizations`, `--disable-logging`,
`--disable-debug`, `--disable-assertions`,
`--disable-params-check`, and `--disable-doxygen-doc`.

- __cuda__: Flag to control whether a CUDA aware build is performed.  If
True, adds `--with-cuda=/usr/local/cuda` to the list of
`configure` options.  If a string, uses the value of the string as
the CUDA path.  If the toolchain specifies `CUDA_HOME`, then that
path is used.  If False, adds `--without-cuda` to the list of
`configure` options.  The default value is an empty string.

- __disable_FEATURE__: Flags to control disabling features when
configuring.  For instance, `disable_foo=True` maps to
`--disable-foo`.  Underscores in the parameter name are converted
to dashes.

- __enable_FEATURE[=ARG]__: Flags to control enabling features when
configuring.  For instance, `enable_foo=True` maps to
`--enable-foo` and `enable_foo='yes'` maps to `--enable-foo=yes`.
Underscores in the parameter name are converted to dashes.

- __environment__: Boolean flag to specify whether the environment
(`LD_LIBRARY_PATH` and `PATH`) should be modified to include
UCX. The default is True.

- __gdrcopy__: Flag to control whether gdrcopy is used by the build.  If
True, adds `--with-gdrcopy` to the list of `configure` options.
If a string, uses the value of the string as the gdrcopy path,
e.g., `--with-gdrcopy=/path/to/gdrcopy`.  If False, adds
`--without-gdrcopy` to the list of `configure` options.  The
default is an empty string, i.e., include neither `--with-gdrcopy`
not `--without-gdrcopy` and let `configure` try to automatically
detect whether gdrcopy is present or not.

- __knem__: Flag to control whether KNEM is used by the build.  If True,
adds `--with-knem` to the list of `configure` options.  If a
string, uses the value of the string as the KNEM path, e.g.,
`--with-knem=/path/to/knem`.  If False, adds `--without-knem` to
the list of `configure` options.  The default is an empty string,
i.e., include neither `--with-knem` not `--without-knem` and let
`configure` try to automatically detect whether KNEM is present or
not.

- __ldconfig__: Boolean flag to specify whether the UCX library
directory should be added dynamic linker cache.  If False, then
`LD_LIBRARY_PATH` is modified to include the UCX library
directory. The default value is False.

- __ofed__: Flag to control whether OFED is used by the build.  If True,
adds `--with-verbs` and `--with-rdmacm` to the list of `configure`
options.  If a string, uses the value of the string as the OFED
path, e.g., `--with-verbs=/path/to/ofed`.  If False, adds
`--without-verbs` and `--without-rdmacm` to the list of
`configure` options.  The default is an empty string, i.e.,
include neither `--with-verbs` not `--without-verbs` and let
`configure` try to automatically detect whether OFED is present or
not.

- __ospackages__: List of OS packages to install prior to configuring
and building.  For Ubuntu, the default values are `binutils-dev`,
`file`, `libnuma-dev`, `make`, and `wget`. For RHEL-based Linux
distributions, the default values are `binutils-devel`, `file`,
`make`, `numactl-devel`, and `wget`.  If the `repository`
parameter is set, then `autoconf`, `automake`, `ca-certificates`,
`git`, and `libtool` are also included.

- __prefix__: The top level install location.  The default value is
`/usr/local/ucx`.

- __repository__: The location of the git repository that should be used to build UCX.  If True, then use the default `https://github.com/openucx/ucx.git`
repository.  The default is empty, i.e., use the release package
specified by `version`.

- __toolchain__: The toolchain object.  This should be used if
non-default compilers or other toolchain options are needed.  The
default value is empty.

- __url__: The loation of the tarball that should be used to build UCX.
The default is empty, i.e., use the release package specified by
`version`.

- __version__: The version of UCX source to download.  The default value
is `1.8.0`.

- __with_PACKAGE[=ARG]__: Flags to control optional packages when
configuring.  For instance, `with_foo=True` maps to `--with-foo`
and `with_foo='/usr/local/foo'` maps to
`--with-foo=/usr/local/foo`.  Underscores in the parameter name
are converted to dashes.

- __without_PACKAGE__: Flags to control optional packages when
configuring.  For instance `without_foo=True` maps to
`--without-foo`.  Underscores in the parameter name are converted
to dashes.

- __xpmem__: Flag to control whether XPMEM is used by the build.  If
True, adds `--with-xpmem` to the list of `configure` options.  If
a string, uses the value of the string as the XPMEM path, e.g.,
`--with-xpmem=/path/to/xpmem`.  If False, adds `--without-xpmem`
to the list of `configure` options.  The default is an empty
string, i.e., include neither `--with-xpmem` not `--without-xpmem`
and let `configure` try to automatically detect whether XPMEM is
present or not.

__Examples__


```python
ucx(cuda=False, prefix='/opt/ucx/1.4.0', version='1.4.0')
```

```python
ucx(cuda='/usr/local/cuda', gdrcopy='/usr/local/gdrcopy',
    knem='/usr/local/knem', xpmem='/usr/local/xpmem')
```

```python
ucx(repository='https://github.com/openucx/ucx.git')
```


## runtime
```python
ucx.runtime(self, _from=u'0')
```
Generate the set of instructions to install the runtime specific
components from a build in a previous stage.

__Examples__


```python
u = ucx(...)
Stage0 += u
Stage1 += u.runtime()
```

# xpmem
```python
xpmem(self, **kwargs)
```
The `xpmem` building block builds and installs the user space
library from the [XPMEM](https://gitlab.com/hjelmn/xpmem)
component.

__Parameters__


- __annotate__: Boolean flag to specify whether to include annotations
(labels).  The default is False.

- __branch__: The branch of XPMEM to use.  The default value is
`master`.

- __configure_opts__: List of options to pass to `configure`.  The
default values are `--disable-kernel-module`.

- __disable_FEATURE__: Flags to control disabling features when
configuring.  For instance, `disable_foo=True` maps to
`--disable-foo`.  Underscores in the parameter name are converted
to dashes.

- __enable_FEATURE[=ARG]__: Flags to control enabling features when
configuring.  For instance, `enable_foo=True` maps to
`--enable-foo` and `enable_foo='yes'` maps to `--enable-foo=yes`.
Underscores in the parameter name are converted to dashes.

- __environment__: Boolean flag to specify whether the environment
(`CPATH`, `LD_LIBRARY_PATH` and `LIBRARY_PATH`) should be modified
to include XPMEM. The default is True.

- __ldconfig__: Boolean flag to specify whether the XPMEM library
directory should be added dynamic linker cache.  If False, then
`LD_LIBRARY_PATH` is modified to include the XPMEM library
directory. The default value is False.

- __ospackages__: List of OS packages to install prior to configuring
and building.  The default value are `autoconf`, `automake`,
`ca-certificates`, `file, `git`, `libtool`, and `make`.

- __prefix__: The top level install location.  The default value is
`/usr/local/xpmem`.

- __toolchain__: The toolchain object.  This should be used if
non-default compilers or other toolchain options are needed.  The
default is empty.

- __with_PACKAGE[=ARG]__: Flags to control optional packages when
configuring.  For instance, `with_foo=True` maps to `--with-foo`
and `with_foo='/usr/local/foo'` maps to
`--with-foo=/usr/local/foo`.  Underscores in the parameter name
are converted to dashes.

- __without_PACKAGE__: Flags to control optional packages when
configuring.  For instance `without_foo=True` maps to
`--without-foo`.  Underscores in the parameter name are converted
to dashes.

__Examples__


```python
xpmem(prefix='/opt/xpmem', branch='master')
```


## runtime
```python
xpmem.runtime(self, _from=u'0')
```
Generate the set of instructions to install the runtime specific
components from a build in a previous stage.

__Examples__


```python
x = xpmem(...)
Stage0 += x
Stage1 += x.runtime()
```

# yum
```python
yum(self, **kwargs)
```
The `yum` building block specifies the set of operating system
packages to install.  This building block should only be used on
images that use the Red Hat package manager (e.g., CentOS).

In most cases, the [`packages` building block](#packages) should
be used instead of `yum`.

__Parameters__


- __download__: Boolean flag to specify whether to download the rpm
packages instead of installing them.  The default is False.

- __download_directory__: The deb package download location. This
parameter is ignored if `download` is False. The default value is
`/var/tmp/yum_download`.

- __epel__: - Boolean flag to specify whether to enable the Extra
Packages for Enterprise Linux (EPEL) repository.  The default is
False.

- __extract__: Location where the downloaded packages should be
extracted. Note, this extracts and does not install the packages,
i.e., the package manager is bypassed. After the downloaded
packages are extracted they are deleted. This parameter is ignored
if `download` is False. If empty, then the downloaded packages are
not extracted. The default value is an empty string.

- __keys__: A list of GPG keys to import.  The default is an empty list.

- __ospackages__: A list of packages to install.  The default is an
empty list.

- __powertools__: Boolean flag to specify whether to enable the
PowerTools repository.  The default is False.  This parameter is
only recognized if the distribution version is 8.x.

- __release_stream__: Boolean flag to specify whether to enable the [CentOS release stream](https://wiki.centos.org/Manuals/ReleaseNotes/CentOSStream)
repository.  The default is False.  This parameter is only
recognized if the distribution version is 8.x.

- __repositories__: A list of yum repositories to add.  The default is
an empty list.

- __scl__: - Boolean flag to specify whether to enable the Software
Collections (SCL) repository.  The default is False.  This
parameter is only recognized if the distribution version is 7.x.

- __yum4__: Boolean flag to specify whether `yum4` should be used
instead of `yum`.  The default is False.  This parameter is only
recognized if the distribution version is 7.x.

__Examples__


```python
yum(ospackages=['make', 'wget'])
```

<|MERGE_RESOLUTION|>--- conflicted
+++ resolved
@@ -2958,51 +2958,6 @@
 ```
 
 
-<<<<<<< HEAD
-# nvshmem
-```python
-nvshmem(self, **kwargs)
-```
-The `nvshmem` building block builds and installs the
-[NVSHMEM](https://developer.nvidia.com/nvshmem) component.
-
-__Parameters__
-
-
-- __binary_tarball__: Path to NVSHMEM binary tarball relative to the
-build context. The default value is empty. Either this parameter
-or `package` must be specified.
-
-- __environment__: Boolean flag to specify whether the environment
-(`CPATH`, `LIBRARY_PATH`, and `PATH`) should be modified to
-include NVSHMEM. The default is True.
-
-- __gdrcopy__: Flag to specify the path to the GDRCOPY installation.
-The default is empty.
-
-- __hydra__: Boolean flag to specify whether the Hydra process launcher
-should be installed.  If True, adds `automake` to the list of OS
-packages.  The default is False.
-
-- __make_variables__: Dictionary of environment variables and values to
-set when building NVSHMEM.  The default is an empty dictionary.
-
-- __mpi__: Flag to specify the path to the MPI installation.  The
-default is empty, i.e., do not build NVSHMEM with MPI support.
-
-- __ospackages__: List of OS packages to install prior to building.  The
-default values are `make` and `wget`.
-
-- __package__: Path to the NVSHMEM source package relative to the build
-context. The default value is empty. Either this parameter or
-`binary_tarball` must be specified.
-
-- __prefix__: The top level install location.  The default value is
-`/usr/local/nvshmem`.
-
-- __shmem__: Flag to specify the path to the SHMEM installation.  The
-default is empty, i.e., do not build NVSHMEM with SHMEM support.
-=======
 # nv_hpc_sdk
 ```python
 nv_hpc_sdk(self, **kwargs)
@@ -3060,15 +3015,11 @@
 - __tarball__: Path to the NVIDIA HPC SDK tarball relative to the local
 build context.  The default value is empty.  This option is
 required.
->>>>>>> c5e1b47c
-
-__Examples__
-
-
-```python
-<<<<<<< HEAD
-nvshmem(binary_tarball='nvshmem_0.4.1-0+cuda10_x86_64.txz')
-=======
+
+__Examples__
+
+
+```python
 nv_hpc_sdk(eula=True,
            tarball='nvhpc_2020_205_Linux_x86_64.tar.gz')
 ```
@@ -3076,17 +3027,12 @@
 ```python
 n = nv_hpc_sdk(eula=True, ...)
 openmpi(..., toolchain=n.toolchain, ...)
->>>>>>> c5e1b47c
 ```
 
 
 ## runtime
 ```python
-<<<<<<< HEAD
-nvshmem.runtime(self, _from=u'0')
-=======
 nv_hpc_sdk.runtime(self, _from=u'0')
->>>>>>> c5e1b47c
 ```
 Generate the set of instructions to install the runtime specific
 components from a build in a previous stage.
@@ -3095,11 +3041,75 @@
 
 
 ```python
-<<<<<<< HEAD
+n = nv_hpc_sdk(...)
+Stage0 += n
+Stage1 += n.runtime()
+```
+
+# nvshmem
+```python
+nvshmem(self, **kwargs)
+```
+The `nvshmem` building block builds and installs the
+[NVSHMEM](https://developer.nvidia.com/nvshmem) component.
+
+__Parameters__
+
+
+- __binary_tarball__: Path to NVSHMEM binary tarball relative to the
+build context. The default value is empty. Either this parameter
+or `package` must be specified.
+
+- __environment__: Boolean flag to specify whether the environment
+(`CPATH`, `LIBRARY_PATH`, and `PATH`) should be modified to
+include NVSHMEM. The default is True.
+
+- __gdrcopy__: Flag to specify the path to the GDRCOPY installation.
+The default is empty.
+
+- __hydra__: Boolean flag to specify whether the Hydra process launcher
+should be installed.  If True, adds `automake` to the list of OS
+packages.  The default is False.
+
+- __make_variables__: Dictionary of environment variables and values to
+set when building NVSHMEM.  The default is an empty dictionary.
+
+- __mpi__: Flag to specify the path to the MPI installation.  The
+default is empty, i.e., do not build NVSHMEM with MPI support.
+
+- __ospackages__: List of OS packages to install prior to building.  The
+default values are `make` and `wget`.
+
+- __package__: Path to the NVSHMEM source package relative to the build
+context. The default value is empty. Either this parameter or
+`binary_tarball` must be specified.
+
+- __prefix__: The top level install location.  The default value is
+`/usr/local/nvshmem`.
+
+- __shmem__: Flag to specify the path to the SHMEM installation.  The
+default is empty, i.e., do not build NVSHMEM with SHMEM support.
+
+__Examples__
+
+
+```python
+nvshmem(binary_tarball='nvshmem_0.4.1-0+cuda10_x86_64.txz')
+```
+
+
+## runtime
+```python
+nvshmem.runtime(self, _from=u'0')
+```
+Generate the set of instructions to install the runtime specific
+components from a build in a previous stage.
+
+__Examples__
+
+
+```python
 n = nvshmem(...)
-=======
-n = nv_hpc_sdk(...)
->>>>>>> c5e1b47c
 Stage0 += n
 Stage1 += n.runtime()
 ```
