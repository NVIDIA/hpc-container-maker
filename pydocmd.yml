--- conflicted
+++ resolved
@@ -17,11 +17,8 @@
   - hpccm.building_blocks.intel_mpi+
   - hpccm.building_blocks.intel_psxe+
   - hpccm.building_blocks.knem+
-<<<<<<< HEAD
+  - hpccm.building_blocks.kokkos+
   - hpccm.building_blocks.libsim+
-=======
-  - hpccm.building_blocks.kokkos+
->>>>>>> 555093c0
   - hpccm.building_blocks.llvm+
   - hpccm.building_blocks.mkl+
   - hpccm.building_blocks.mlnx_ofed+
