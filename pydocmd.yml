# Configuration file for pydocmd
# Run "pydocmd generate" to generate updated documentation
site_name: "HPC Container Maker"

generate:
- building_blocks.md:
  - hpccm.building_blocks.arm_allinea_studio+
  - hpccm.building_blocks.apt_get+
  - hpccm.building_blocks.boost+
  - hpccm.building_blocks.catalyst+
  - hpccm.building_blocks.cgns+
  - hpccm.building_blocks.charm+
  - hpccm.building_blocks.cmake+
  - hpccm.building_blocks.conda+
  - hpccm.building_blocks.fftw+
  - hpccm.building_blocks.gdrcopy+
  - hpccm.building_blocks.generic_autotools+
  - hpccm.building_blocks.generic_build+
  - hpccm.building_blocks.generic_cmake+
  - hpccm.building_blocks.gnu+
  - hpccm.building_blocks.hdf5+
  - hpccm.building_blocks.hpcx+
  - hpccm.building_blocks.intel_mpi+
  - hpccm.building_blocks.intel_psxe+
  - hpccm.building_blocks.intel_psxe_runtime+
  - hpccm.building_blocks.julia+
  - hpccm.building_blocks.knem+
  - hpccm.building_blocks.kokkos+
  - hpccm.building_blocks.libsim+
  - hpccm.building_blocks.llvm+
  - hpccm.building_blocks.mkl+
  - hpccm.building_blocks.mlnx_ofed+
  - hpccm.building_blocks.mpich+
  - hpccm.building_blocks.multi_ofed+
  - hpccm.building_blocks.mvapich2+
  - hpccm.building_blocks.mvapich2_gdr+
  - hpccm.building_blocks.netcdf+
<<<<<<< HEAD
  - hpccm.building_blocks.nv_hpc_sdk+
=======
  - hpccm.building_blocks.nsight_systems+
>>>>>>> 63f76a62
  - hpccm.building_blocks.ofed+
  - hpccm.building_blocks.openblas+
  - hpccm.building_blocks.openmpi+
  - hpccm.building_blocks.packages+
  - hpccm.building_blocks.pgi+
  - hpccm.building_blocks.pip+
  - hpccm.building_blocks.pmix+
  - hpccm.building_blocks.pnetcdf+
  - hpccm.building_blocks.python+
  - hpccm.building_blocks.scif+
  - hpccm.building_blocks.sensei+
  - hpccm.building_blocks.slurm_pmi2+
  - hpccm.building_blocks.ucx+
  - hpccm.building_blocks.xpmem+
  - hpccm.building_blocks.yum+
- primitives.md:
  - hpccm.primitives.baseimage
  - hpccm.primitives.blob
  - hpccm.primitives.comment
  - hpccm.primitives.copy
  - hpccm.primitives.environment
  - hpccm.primitives.label
  - hpccm.primitives.raw
  - hpccm.primitives.runscript
  - hpccm.primitives.shell
  - hpccm.primitives.user
  - hpccm.primitives.workdir
- misc_api.md:
  - hpccm.config+
  - hpccm.recipe+
  - hpccm.Stage+

pages:
- Home: README.md << README.md
#- Getting Started: getting_started.md << docs/getting_started.md
#- Tutorial: tutorial.md << docs/tutorial.md
- Building Blocks: building_blocks.md
- Primitives: primitives.md
- Miscellaneous APIs: misc_api.md
#- Citation: citation.md << docs/citation.md
#- License: license << LICENSE

headers: markdown

gens_dir: docs
site_dir: site<|MERGE_RESOLUTION|>--- conflicted
+++ resolved
@@ -35,11 +35,8 @@
   - hpccm.building_blocks.mvapich2+
   - hpccm.building_blocks.mvapich2_gdr+
   - hpccm.building_blocks.netcdf+
-<<<<<<< HEAD
+  - hpccm.building_blocks.nsight_systems+
   - hpccm.building_blocks.nv_hpc_sdk+
-=======
-  - hpccm.building_blocks.nsight_systems+
->>>>>>> 63f76a62
   - hpccm.building_blocks.ofed+
   - hpccm.building_blocks.openblas+
   - hpccm.building_blocks.openmpi+
