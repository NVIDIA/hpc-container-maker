--- conflicted
+++ resolved
@@ -38,11 +38,8 @@
   - hpccm.building_blocks.mvapich2_gdr+
   - hpccm.building_blocks.netcdf+
   - hpccm.building_blocks.nsight_systems+
-<<<<<<< HEAD
+  - hpccm.building_blocks.nv_hpc_sdk+
   - hpccm.building_blocks.nvshmem+
-=======
-  - hpccm.building_blocks.nv_hpc_sdk+
->>>>>>> c5e1b47c
   - hpccm.building_blocks.ofed+
   - hpccm.building_blocks.openblas+
   - hpccm.building_blocks.openmpi+
