# Copyright (c) 2018, NVIDIA CORPORATION.  All rights reserved.
#
# Licensed under the Apache License, Version 2.0 (the "License");
# you may not use this file except in compliance with the License.
# You may obtain a copy of the License at
#
#     http://www.apache.org/licenses/LICENSE-2.0
#
# Unless required by applicable law or agreed to in writing, software
# distributed under the License is distributed on an "AS IS" BASIS,
# WITHOUT WARRANTIES OR CONDITIONS OF ANY KIND, either express or implied.
# See the License for the specific language governing permissions and
# limitations under the License.

# pylint: disable=invalid-name, too-few-public-methods

"""Test cases for the baseimage module"""

from __future__ import unicode_literals
from __future__ import print_function

import logging # pylint: disable=unused-import
import unittest

<<<<<<< HEAD
from helpers import docker, invalid_ctype, singularity, singularity26, singularity32
=======
from helpers import bash, docker, invalid_ctype, singularity
>>>>>>> fd50af15

from distutils.version import StrictVersion
import hpccm.config

from hpccm.primitives.baseimage import baseimage
from hpccm.common import linux_distro

class Test_baseimage(unittest.TestCase):
    def setUp(self):
        """Disable logging output messages"""
        logging.disable(logging.ERROR)

    @docker
    def test_empty_docker(self):
        """Default base image"""
        b = baseimage()
        self.assertNotEqual(str(b), '')

    @singularity
    def test_empty_singularity(self):
        """Default base image"""
        b = baseimage()
        self.assertNotEqual(str(b), '')

    @invalid_ctype
    def test_invalid_ctype(self):
        """Invalid container type specified"""
        b = baseimage()
        with self.assertRaises(RuntimeError):
            str(b)

    @docker
    def test_value_docker(self):
        """Image name is specified"""
        b = baseimage(image='foo')
        self.assertEqual(str(b), 'FROM foo')

    @singularity
    def test_value_singularity(self):
        """Image name is specified"""
        b = baseimage(image='foo')
        self.assertEqual(str(b),
r'''BootStrap: docker
From: foo
%post
    . /.singularity.d/env/10-docker*.sh''')

    @bash
    def test_value_bash(self):
        """Image name is specified"""
        b = baseimage(image='foo')
        self.assertEqual(str(b), '#!/bin/bash -ex')

    @singularity
    def test_false_docker_env_singularity(self):
        """Docker env is False"""
        b = baseimage(image='foo', _docker_env=False)
        self.assertEqual(str(b),
r'''BootStrap: docker
From: foo''')

    @docker
    def test_as_deprecated_docker(self):
        """Docker specified image naming"""
        b = baseimage(image='foo', AS='dev')
        self.assertEqual(str(b), 'FROM foo AS dev')

    @singularity26
    def test_as_deprecated_singularity(self):
        """Docker specified image naming"""
        b = baseimage(image='foo', AS='dev')
        self.assertEqual(str(b),
r'''BootStrap: docker
From: foo
%post
    . /.singularity.d/env/10-docker*.sh''')

    @docker
    def test_as_docker(self):
        """Docker specified image naming"""
        b = baseimage(image='foo', _as='dev')
        self.assertEqual(str(b), 'FROM foo AS dev')

    @singularity26
    def test_as_singularity26(self):
        """Docker specified image naming"""
        b = baseimage(image='foo', _as='dev')
        self.assertEqual(str(b),
r'''BootStrap: docker
From: foo
%post
    . /.singularity.d/env/10-docker*.sh''')

    @singularity32
    def test_as_singularity32(self):
        """Docker specified image naming"""
        b = baseimage(image='foo', _as='dev')
        self.assertEqual(str(b),
r'''BootStrap: docker
From: foo
Stage: dev
%post
    . /.singularity.d/env/10-docker*.sh''')

    @docker
    def test_detect_ubuntu(self):
        """Base image Linux distribution detection"""
        b = baseimage(image='ubuntu:sixteen')
        self.assertEqual(hpccm.config.g_linux_distro, linux_distro.UBUNTU)
        self.assertEqual(hpccm.config.g_linux_version, StrictVersion('16.04'))

    @docker
    def test_detect_ubuntu16(self):
        """Base image Linux distribution detection"""
        b = baseimage(image='nvidia/cuda:9.0-devel-ubuntu16.04')
        self.assertEqual(hpccm.config.g_linux_distro, linux_distro.UBUNTU)
        self.assertEqual(hpccm.config.g_linux_version, StrictVersion('16.04'))

    @docker
    def test_detect_ubuntu18(self):
        """Base image Linux distribution detection"""
        b = baseimage(image='nvidia/cuda:9.2-devel-ubuntu18.04')
        self.assertEqual(hpccm.config.g_linux_distro, linux_distro.UBUNTU)
        self.assertEqual(hpccm.config.g_linux_version, StrictVersion('18.04'))

    @docker
    def test_detect_centos(self):
        """Base image Linux distribution detection"""
        b = baseimage(image='nvidia/cuda:9.0-devel-centos7')
        self.assertEqual(hpccm.config.g_linux_distro, linux_distro.CENTOS)
        self.assertEqual(hpccm.config.g_linux_version, StrictVersion('7.0'))

    @docker
    def test_detect_nonexistent(self):
        """Base image Linux distribution detection"""
        b = baseimage(image='nonexistent')
        self.assertEqual(hpccm.config.g_linux_distro, linux_distro.UBUNTU)
        self.assertEqual(hpccm.config.g_linux_version, StrictVersion('16.04'))

    @docker
    def test_distro_ubuntu(self):
        """Base image Linux distribution specification"""
        b = baseimage(image='foo', _distro='ubuntu')
        self.assertEqual(hpccm.config.g_linux_distro, linux_distro.UBUNTU)
        self.assertEqual(hpccm.config.g_linux_version, StrictVersion('16.04'))

    @docker
    def test_distro_ubuntu16(self):
        """Base image Linux distribution specification"""
        b = baseimage(image='foo', _distro='ubuntu16')
        self.assertEqual(hpccm.config.g_linux_distro, linux_distro.UBUNTU)
        self.assertEqual(hpccm.config.g_linux_version, StrictVersion('16.04'))

    @docker
    def test_distro_ubuntu18(self):
        """Base image Linux distribution specification"""
        b = baseimage(image='foo', _distro='ubuntu18')
        self.assertEqual(hpccm.config.g_linux_distro, linux_distro.UBUNTU)
        self.assertEqual(hpccm.config.g_linux_version, StrictVersion('18.04'))

    @docker
    def test_distro_centos(self):
        """Base image Linux distribution specification"""
        b = baseimage(image='foo', _distro='centos')
        self.assertEqual(hpccm.config.g_linux_distro, linux_distro.CENTOS)
        self.assertEqual(hpccm.config.g_linux_version, StrictVersion('7.0'))

    @docker
    def test_distro_nonexistent(self):
        """Base image Linux distribution specification"""
        b = baseimage(image='foo', _distro='nonexistent')
        self.assertEqual(hpccm.config.g_linux_distro, linux_distro.UBUNTU)
        self.assertEqual(hpccm.config.g_linux_version, StrictVersion('16.04'))<|MERGE_RESOLUTION|>--- conflicted
+++ resolved
@@ -22,11 +22,7 @@
 import logging # pylint: disable=unused-import
 import unittest
 
-<<<<<<< HEAD
-from helpers import docker, invalid_ctype, singularity, singularity26, singularity32
-=======
-from helpers import bash, docker, invalid_ctype, singularity
->>>>>>> fd50af15
+from helpers import bash, docker, invalid_ctype, singularity, singularity26, singularity32
 
 from distutils.version import StrictVersion
 import hpccm.config
