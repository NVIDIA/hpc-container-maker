--- conflicted
+++ resolved
@@ -52,16 +52,11 @@
     build_directory: The location to build the package.  The default
     value is a `build` subdirectory in the source code location.
 
-<<<<<<< HEAD
+    check: Boolean flag to specify whether the `make check` step
+    should be performed.  The default is False.
+
     cmake_opts: List of options to pass to `cmake`.  The default value
     is an empty list.
-=======
-    check: Boolean flag to specify whether the `make check` step
-    should be performed.  The default is False.
-
-    configure_opts: List of options to pass to `cmake`.  The default
-    value is an empty list.
->>>>>>> e198b94e
 
     directory: The source code location.  The default value is the
     basename of the downloaded package.  If the value is not an
