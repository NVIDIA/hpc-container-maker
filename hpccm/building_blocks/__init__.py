--- conflicted
+++ resolved
@@ -48,11 +48,8 @@
            'mvapich2',
            'netcdf',
            'nsight_systems',
-<<<<<<< HEAD
+           'nv_hpc_sdk',
            'nvshmem',
-=======
-           'nv_hpc_sdk',
->>>>>>> c5e1b47c
            'ofed',
            'openblas',
            'openmpi',
@@ -103,11 +100,8 @@
 from hpccm.building_blocks.mvapich2 import mvapich2
 from hpccm.building_blocks.netcdf import netcdf
 from hpccm.building_blocks.nsight_systems import nsight_systems
-<<<<<<< HEAD
+from hpccm.building_blocks.nv_hpc_sdk import nv_hpc_sdk
 from hpccm.building_blocks.nvshmem import nvshmem
-=======
-from hpccm.building_blocks.nv_hpc_sdk import nv_hpc_sdk
->>>>>>> c5e1b47c
 from hpccm.building_blocks.ofed import ofed
 from hpccm.building_blocks.openblas import openblas
 from hpccm.building_blocks.openmpi import openmpi
