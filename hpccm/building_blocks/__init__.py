--- conflicted
+++ resolved
@@ -45,11 +45,8 @@
            'mvapich2_gdr',
            'mvapich2',
            'netcdf',
-<<<<<<< HEAD
+           'nsight_systems',
            'nvshmem',
-=======
-           'nsight_systems',
->>>>>>> 63f76a62
            'ofed',
            'openblas',
            'openmpi',
@@ -97,11 +94,8 @@
 from hpccm.building_blocks.mvapich2_gdr import mvapich2_gdr
 from hpccm.building_blocks.mvapich2 import mvapich2
 from hpccm.building_blocks.netcdf import netcdf
-<<<<<<< HEAD
+from hpccm.building_blocks.nsight_systems import nsight_systems
 from hpccm.building_blocks.nvshmem import nvshmem
-=======
-from hpccm.building_blocks.nsight_systems import nsight_systems
->>>>>>> 63f76a62
 from hpccm.building_blocks.ofed import ofed
 from hpccm.building_blocks.openblas import openblas
 from hpccm.building_blocks.openmpi import openmpi
