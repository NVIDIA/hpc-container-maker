--- conflicted
+++ resolved
@@ -141,32 +141,27 @@
     # Only process the first stage of a recipe
     if single_stage:
         del stages[1:]
-    else:
-<<<<<<< HEAD
-        if ctype == container_type.SINGULARITY and len(Stage1) > 0:
+    elif len(Stage1) > 0:
+        if (ctype == container_type.SINGULARITY and
+            hpccm.config.g_singularity_version < StrictVersion('3.2')):
             # Singularity prior to version 3.2 did not support
             # multi-stage builds.  If the Singularity version is not
             # sufficient to support multi-stage, provide advice to
             # specify a sufficient Singularity version or disable
             # multi-stage.
-            if hpccm.config.g_singularity_version < StrictVersion('3.2'):
-                logging.warning('This looks like a multi-stage recipe. '
-                                'Singularity 3.2 or later is required for '
-                                'multi-stage builds.  Use '
-                                '--singularity-version=3.2 to enable this '
-                                'feature or --single-stage to get rid of this '
-                                'warning.  Only processing the first stage...')
-                del stages[1:]
-=======
-        # Singularity does not support multi-stage builds.  Ignore
-        # anything beyond the first stage.
-        if ctype != container_type.DOCKER and len(Stage1) > 0:
+            logging.warning('This looks like a multi-stage recipe. '
+                            'Singularity 3.2 or later is required for '
+                            'multi-stage builds.  Use '
+                            '--singularity-version=3.2 to enable this '
+                            'feature or --single-stage to get rid of this '
+                            'warning.  Only processing the first stage...')
+            del stages[1:]
+        elif ctype == container_type.BASH:
             logging.warning('This looks like a multi-stage recipe, but '
-                            'only Docker supports multi-stage builds. '
+                            'bash does not support multi-stage builds. '
                             'Use --single-stage to get rid of this warning. '
                             'Only processing the first stage...')
             del stages[1:]
->>>>>>> fd50af15
 
     r = []
     for index, stage in enumerate(stages):
